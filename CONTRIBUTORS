--- conflicted
+++ resolved
@@ -18,9 +18,6 @@
 SamJBarney
 worktycho
 Sxw1212
-<<<<<<< HEAD
-=======
 tonibm19
->>>>>>> 4cee3d8f
 
 Please add yourself to this list if you contribute to MCServer.