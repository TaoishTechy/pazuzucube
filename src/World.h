--- conflicted
+++ resolved
@@ -741,14 +741,7 @@
 	
 	/** Returns true if the current weather is stormy */
 	bool IsWeatherStorm(void) const { return (m_Weather == wStorm); }
-	
-<<<<<<< HEAD
-	/** Returns true if the current weather has any precipitation - rain or storm
-	Does not check if biome has no downfall, use cChunk::GetBiomeAt(RelX, RelZ) for that
-	*/
-	virtual bool IsWeatherWet(void) const override { return (m_Weather != wSunny); }
-
-=======
+
 	/** Returns true if the weather is stormy at the specified location. This takes into account biomes. */
 	bool IsWeatherStormAt(int a_BlockX, int a_BlockZ)
 	{
@@ -756,14 +749,14 @@
 	}
 	
 	/** Returns true if the current weather has any precipitation - rain, storm or snow */
-	bool IsWeatherWet(void) const { return !IsWeatherSunny(); }
+	virtual bool IsWeatherWet(void) const { return !IsWeatherSunny(); }
 	
 	/** Returns true if it is raining, stormy or snowing at the specified location. This takes into account biomes. */
 	bool IsWeatherWetAt(int a_BlockX, int a_BlockZ)
 	{
 		return (IsWeatherWet() && !IsBiomeNoDownfall(GetBiomeAt(a_BlockX, a_BlockZ)));
 	}
->>>>>>> 4b28a245
+
 	// tolua_end
 
 	cChunkGenerator & GetGenerator(void) { return m_Generator; }
