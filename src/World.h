--- conflicted
+++ resolved
@@ -226,35 +226,6 @@
 	void BroadcastChat       (const cCompositeChat & a_Message, const cClientHandle * a_Exclude = NULL);
 	// tolua_end
 
-<<<<<<< HEAD
-	void BroadcastChunkData              (int a_ChunkX, int a_ChunkZ, cChunkDataSerializer & a_Serializer, const cClientHandle * a_Exclude = NULL);
-	void BroadcastCollectEntity          (const cEntity & a_Pickup, const cPlayer & a_Player, const cClientHandle * a_Exclude = NULL);
-	void BroadcastDestroyEntity          (const cEntity & a_Entity, const cClientHandle * a_Exclude = NULL);
-	void BroadcastEntityEffect           (const cEntity & a_Entity, int a_EffectID, int a_Amplifier, short a_Duration, const cClientHandle * a_Exclude = NULL);
-	void BroadcastEntityEquipment        (const cEntity & a_Entity, short a_SlotNum, const cItem & a_Item, const cClientHandle * a_Exclude = NULL);
-	void BroadcastEntityHeadLook         (const cEntity & a_Entity, const cClientHandle * a_Exclude = NULL);
-	void BroadcastEntityLook             (const cEntity & a_Entity, const cClientHandle * a_Exclude = NULL);
-	void BroadcastEntityMetadata         (const cEntity & a_Entity, const cClientHandle * a_Exclude = NULL);
-	void BroadcastEntityRelMove          (const cEntity & a_Entity, char a_RelX, char a_RelY, char a_RelZ, const cClientHandle * a_Exclude = NULL);
-	void BroadcastEntityRelMoveLook      (const cEntity & a_Entity, char a_RelX, char a_RelY, char a_RelZ, const cClientHandle * a_Exclude = NULL);
-	void BroadcastEntityStatus           (const cEntity & a_Entity, char a_Status, const cClientHandle * a_Exclude = NULL);
-	void BroadcastEntityVelocity         (const cEntity & a_Entity, const cClientHandle * a_Exclude = NULL);
-	virtual void BroadcastEntityAnimation(const cEntity & a_Entity, char a_Animation, const cClientHandle * a_Exclude = NULL) override;  // tolua_export
-	void BroadcastParticleEffect         (const AString & a_ParticleName, float a_SrcX, float a_SrcY, float a_SrcZ, float a_OffsetX, float a_OffsetY, float a_OffsetZ, float a_ParticleData, int a_ParticleAmmount, cClientHandle * a_Exclude = NULL);  // tolua_export
-	void BroadcastPlayerListItem         (const AString & a_PlayerName, bool a_IsOnline, short a_Ping = 0, const cClientHandle * a_Exclude = NULL);
-	void BroadcastRemoveEntityEffect     (const cEntity & a_Entity, int a_EffectID, const cClientHandle * a_Exclude = NULL);
-	void BroadcastScoreboardObjective    (const AString & a_Name, const AString & a_DisplayName, Byte a_Mode);
-	void BroadcastScoreUpdate            (const AString & a_Objective, const AString & a_Player, cObjective::Score a_Score, Byte a_Mode);
-	void BroadcastDisplayObjective       (const AString & a_Objective, cScoreboard::eDisplaySlot a_Display);
-	void BroadcastSoundEffect            (const AString & a_SoundName, double a_X, double a_Y, double a_Z, float a_Volume, float a_Pitch, const cClientHandle * a_Exclude = NULL);   // tolua_export
-	void BroadcastSoundParticleEffect    (int a_EffectID, int a_SrcX, int a_SrcY, int a_SrcZ, int a_Data, const cClientHandle * a_Exclude = NULL);  // tolua_export
-	void BroadcastSpawnEntity            (cEntity & a_Entity, const cClientHandle * a_Exclude = NULL);
-	void BroadcastTeleportEntity         (const cEntity & a_Entity, const cClientHandle * a_Exclude = NULL);
-	void BroadcastThunderbolt            (int a_BlockX, int a_BlockY, int a_BlockZ, const cClientHandle * a_Exclude = NULL);
-	void BroadcastTimeUpdate             (const cClientHandle * a_Exclude = NULL);
-	virtual void BroadcastUseBed         (const cEntity & a_Entity, int a_BlockX, int a_BlockY, int a_BlockZ) override;
-	void BroadcastWeather                (eWeather a_Weather, const cClientHandle * a_Exclude = NULL);
-=======
 	void BroadcastChunkData                  (int a_ChunkX, int a_ChunkZ, cChunkDataSerializer & a_Serializer, const cClientHandle * a_Exclude = NULL);
 	void BroadcastCollectEntity              (const cEntity & a_Pickup, const cPlayer & a_Player, const cClientHandle * a_Exclude = NULL);
 	void BroadcastDestroyEntity              (const cEntity & a_Entity, const cClientHandle * a_Exclude = NULL);
@@ -286,7 +257,6 @@
 	void BroadcastTimeUpdate                 (const cClientHandle * a_Exclude = NULL);
 	virtual void BroadcastUseBed             (const cEntity & a_Entity, int a_BlockX, int a_BlockY, int a_BlockZ) override;
 	void BroadcastWeather                    (eWeather a_Weather, const cClientHandle * a_Exclude = NULL);
->>>>>>> de163f01
 	
 	virtual cBroadcastInterface & GetBroadcastManager(void) override
 	{
