--- conflicted
+++ resolved
@@ -1834,11 +1834,7 @@
 
 
 
-<<<<<<< HEAD
 void cChunk::RemoveClient(cClientHandle * a_Client)
-=======
-void cChunk::RemoveClient( cClientHandle* a_Client)
->>>>>>> 31b22e14
 {
 	for (cClientHandleList::iterator itr = m_LoadedByClient.begin(); itr != m_LoadedByClient.end(); ++itr)
 	{
@@ -1871,11 +1867,7 @@
 
 
 
-<<<<<<< HEAD
-bool cChunk::HasClient(cClientHandle* a_Client)
-=======
-bool cChunk::HasClient( cClientHandle* a_Client)
->>>>>>> 31b22e14
+bool cChunk::HasClient(cClientHandle * a_Client)
 {
 	for (cClientHandleList::const_iterator itr = m_LoadedByClient.begin(); itr != m_LoadedByClient.end(); ++itr)
 	{
