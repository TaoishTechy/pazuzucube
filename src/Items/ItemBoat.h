// ItemBoat.h

// Declares the various boat ItemHandlers





#pragma once

#include "../Entities/Boat.h"
#include "../LineBlockTracer.h"





class cItemBoatHandler :
	public cItemHandler
{
	typedef cItemHandler super;
	
public:
	cItemBoatHandler(int a_ItemType) :
		super(a_ItemType)
	{
	}
	
	
	
	virtual bool OnItemUse(cWorld * a_World, cPlayer * a_Player, const cItem & a_Item, int a_BlockX, int a_BlockY, int a_BlockZ, eBlockFace a_Dir) override
	{
<<<<<<< HEAD
		if (a_Dir != BLOCK_FACE_YM && a_Dir != BLOCK_FACE_NONE)
=======
		if (a_Dir > 0)
>>>>>>> 2152b8ca
		{
			return false;
		}

		class cCallbacks :
			public cBlockTracer::cCallbacks
		{
		public:
			Vector3d Pos;
			virtual bool OnNextBlock(int a_BlockX, int a_BlockY, int a_BlockZ, BLOCKTYPE a_BlockType, NIBBLETYPE a_BlockMeta, char a_EntryFace) override
			{
				if (a_BlockType != E_BLOCK_AIR)
				{
					Pos = Vector3d(a_BlockX, a_BlockY, a_BlockZ);
					return true;
				}
				return false;
			}
		} Callbacks;
		
		cLineBlockTracer Tracer(*a_World, Callbacks);
		Vector3d Start(a_Player->GetEyePosition() + a_Player->GetLookVector());
		Vector3d End(a_Player->GetEyePosition() + a_Player->GetLookVector() * 5);

		Tracer.Trace(Start.x, Start.y, Start.z, End.x, End.y, End.z);

		double x = Callbacks.Pos.x;
		double y = Callbacks.Pos.y;
		double z = Callbacks.Pos.z;
		
		if ((x == 0) && (y == 0) && (z == 0))
		{
			return false;
		}

		cBoat * Boat = new cBoat(x + 0.5, y + 1, z + 0.5);
		Boat->Initialize(a_World);

		return true;
	}
} ;



<|MERGE_RESOLUTION|>--- conflicted
+++ resolved
@@ -1,3 +1,4 @@
+
 // ItemBoat.h
 
 // Declares the various boat ItemHandlers
@@ -30,11 +31,7 @@
 	
 	virtual bool OnItemUse(cWorld * a_World, cPlayer * a_Player, const cItem & a_Item, int a_BlockX, int a_BlockY, int a_BlockZ, eBlockFace a_Dir) override
 	{
-<<<<<<< HEAD
 		if (a_Dir != BLOCK_FACE_YM && a_Dir != BLOCK_FACE_NONE)
-=======
-		if (a_Dir > 0)
->>>>>>> 2152b8ca
 		{
 			return false;
 		}
