--- conflicted
+++ resolved
@@ -124,19 +124,14 @@
 	if (m_Player != NULL)
 	{
 		cWorld * World = m_Player->GetWorld();
-<<<<<<< HEAD
-=======
-		if (!m_Username.empty() && (World != NULL))
-		{
-			// Send the Offline PlayerList packet:
-			World->BroadcastPlayerListRemovePlayer(*m_Player, this);
-		}
->>>>>>> de163f01
 		if (World != NULL)
 		{
-			// Send the Offline PlayerList packet:
-			World->BroadcastPlayerListItem(m_Player->GetTabListName(), false, 0, this);
-
+			if (!m_Username.empty())
+			{
+				// Send the Offline PlayerList packet:
+				World->BroadcastPlayerListRemovePlayer(*m_Player, this);
+			}
+	
 			World->RemovePlayer(m_Player, true);  // Must be called before cPlayer::Destroy() as otherwise cChunk tries to delete the player, and then we do it again
 			m_Player->Destroy();
 		}
@@ -2422,11 +2417,6 @@
 
 
 
-<<<<<<< HEAD
-void cClientHandle::SendPlayerListItem(const AString & a_PlayerName, bool a_IsOnline, short a_Ping)
-{
-	m_Protocol->SendPlayerListItem(a_PlayerName, a_IsOnline, a_Ping);
-=======
 void cClientHandle::SendPlayerListAddPlayer(const cPlayer & a_Player)
 {
 	m_Protocol->SendPlayerListAddPlayer(a_Player);
@@ -2466,7 +2456,6 @@
 void cClientHandle::SendPlayerListUpdateDisplayName(const cPlayer & a_Player, const AString & a_OldListName)
 {
 	m_Protocol->SendPlayerListUpdateDisplayName(a_Player, a_OldListName);
->>>>>>> de163f01
 }
 
 
