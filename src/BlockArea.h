--- conflicted
+++ resolved
@@ -52,11 +52,8 @@
 		msImprint,
 		msLake,
 		msSpongePrint,
-<<<<<<< HEAD
+		msDifference,
 		msMask,
-=======
-		msDifference,
->>>>>>> 21e0607e
 	} ;
 	
 	cBlockArea(void);
