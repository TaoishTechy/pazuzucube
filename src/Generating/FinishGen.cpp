
// FinishGen.cpp

/* Implements the various finishing generators:
	- cFinishGenSnow
	- cFinishGenIce
	- cFinishGenSprinkleFoliage
*/

#include "Globals.h"

#include "FinishGen.h"
#include "../Noise.h"
#include "../BlockID.h"
#include "../Simulator/FluidSimulator.h"  // for cFluidSimulator::CanWashAway()
#include "../Simulator/FireSimulator.h"
#include "../World.h"





#define DEF_NETHER_WATER_SPRINGS    "0, 1; 255, 1"
#define DEF_NETHER_LAVA_SPRINGS     "0, 0; 30, 0; 31, 50; 120, 50; 127, 0"
#define DEF_OVERWORLD_WATER_SPRINGS "0, 0; 10, 10; 11, 75; 16, 83; 20, 83; 24, 78; 32, 62; 40, 40; 44, 15; 48, 7; 56, 2; 64, 1; 255, 0"
#define DEF_OVERWORLD_LAVA_SPRINGS  "0, 0; 10, 5; 11, 45; 48, 2; 64, 1; 255, 0"
#define DEF_END_WATER_SPRINGS       "0, 1; 255, 1"
#define DEF_END_LAVA_SPRINGS        "0, 1; 255, 1"





static inline bool IsWater(BLOCKTYPE a_BlockType)
{
	return (a_BlockType == E_BLOCK_STATIONARY_WATER) || (a_BlockType == E_BLOCK_WATER);
}





////////////////////////////////////////////////////////////////////////////////
// cFinishGenNetherClumpFoliage:

void cFinishGenNetherClumpFoliage::GenFinish(cChunkDesc & a_ChunkDesc)
{
	double ChunkX = a_ChunkDesc.GetChunkX() + 0.1;  // We can't devide through 0 so lets add 0.1 to all the chunk coordinates.
	double ChunkZ = a_ChunkDesc.GetChunkZ() + 0.1;
	
	NOISE_DATATYPE Val1 = m_Noise.CubicNoise2D((float) (ChunkX * ChunkZ * 0.01f), (float) (ChunkZ / ChunkX * 0.01f));
	NOISE_DATATYPE Val2 = m_Noise.CubicNoise2D((float) (ChunkX / ChunkZ / 0.01f), (float) (ChunkZ * ChunkX / 0.01f));

	if (Val1 < 0)
	{
		Val1 = -Val1;
	}
	
	if (Val2 < 0)
	{
		Val2 = -Val2;
	}

	int PosX, PosZ;
	// Calculate PosX
	if (Val1 <= 1)
	{
		PosX = (int) floor(Val1 * 16);
	}
	else
	{
		PosX = (int) floor(16 / Val1);
	}
	
	// Calculate PosZ
	if (Val2 <= 1)
	{
		PosZ = (int) floor(Val2 * 16);
	}
	else
	{
		PosZ = (int) floor(16 / Val2);
	}

	for (int y = 1; y < cChunkDef::Height; y++)
	{
		if (a_ChunkDesc.GetBlockType(PosX, y, PosZ) != E_BLOCK_AIR)
		{
			continue;
		}
		if (!cBlockInfo::IsSolid(a_ChunkDesc.GetBlockType(PosX, y - 1, PosZ)))  // Only place on solid blocks
		{
			continue;
		}
		
		NOISE_DATATYPE BlockType = m_Noise.CubicNoise1D((float) (ChunkX * ChunkZ) / (y * 0.1f));
		if (BlockType < -0.7)
		{
			TryPlaceClump(a_ChunkDesc, PosX, y, PosZ, E_BLOCK_BROWN_MUSHROOM);
		}
		else if (BlockType < 0)
		{
			TryPlaceClump(a_ChunkDesc, PosX, y, PosZ, E_BLOCK_RED_MUSHROOM);
		}
		else if (BlockType < 0.7)
		{
			TryPlaceClump(a_ChunkDesc, PosX, y, PosZ, E_BLOCK_FIRE);
		}
	}
}





void cFinishGenNetherClumpFoliage::TryPlaceClump(cChunkDesc & a_ChunkDesc, int a_RelX, int a_RelY, int a_RelZ, BLOCKTYPE a_Block)
{
	bool IsFireBlock = a_Block == E_BLOCK_FIRE;

	for (int x = a_RelX - 4; x < a_RelX + 4; x++)
	{
		float xx = (float) a_ChunkDesc.GetChunkX() * cChunkDef::Width + x;
		for (int z = a_RelZ - 4; z < a_RelZ + 4; z++)
		{
			float zz = (float) a_ChunkDesc.GetChunkZ() * cChunkDef::Width + z;
			for (int y = a_RelY - 2; y < a_RelY + 2; y++)
			{
<<<<<<< HEAD
				if (
					((x < 0) || (x >= cChunkDef::Width)) ||
					((y < 0) || (y >= cChunkDef::Height)) ||
					((z < 0) || (z >= cChunkDef::Width))
					)
				{
					continue;
				}

				if (a_ChunkDesc.GetBlockType(x, y, z) != E_BLOCK_AIR) // Don't replace non air blocks.
=======
				if (a_ChunkDesc.GetBlockType(x, y, z) != E_BLOCK_AIR)  // Don't replace non air blocks.
>>>>>>> f1be1eb6
				{
					continue;
				}

				BLOCKTYPE BlockBelow = a_ChunkDesc.GetBlockType(x, y - 1, z);
				if (!cBlockInfo::IsSolid(BlockBelow))  // Only place on solid blocks
				{
					continue;
				}

				if (IsFireBlock)  // don't place fire on non-forever burning blocks.
				{
					if (!cFireSimulator::DoesBurnForever(BlockBelow))
					{
						continue;
					}
				}


				NOISE_DATATYPE Val = m_Noise.CubicNoise2D(xx, zz);
				if (Val < -0.70)
				{
					a_ChunkDesc.SetBlockType(x, y, z, a_Block);
				}
			}
		}
	}
}





////////////////////////////////////////////////////////////////////////////////
// cFinishGenSprinkleFoliage:

bool cFinishGenSprinkleFoliage::TryAddSugarcane(cChunkDesc & a_ChunkDesc, int a_RelX, int a_RelY, int a_RelZ)
{
	// We'll be doing comparison to neighbors, so require the coords to be 1 block away from the chunk edges:
	if (
		(a_RelX < 1) || (a_RelX >= cChunkDef::Width  - 1) ||
		(a_RelY < 1) || (a_RelY >= cChunkDef::Height - 2) ||
		(a_RelZ < 1) || (a_RelZ >= cChunkDef::Width  - 1)
	)
	{
		return false;
	}

	// Only allow dirt, grass or sand below sugarcane:
	switch (a_ChunkDesc.GetBlockType(a_RelX, a_RelY, a_RelZ))
	{
		case E_BLOCK_DIRT:
		case E_BLOCK_GRASS:
		case E_BLOCK_SAND:
		{
			break;
		}
		default:
		{
			return false;
		}
	}

	// Water is required next to the block below the sugarcane:
	if (
		!IsWater(a_ChunkDesc.GetBlockType(a_RelX - 1, a_RelY, a_RelZ)) &&
		!IsWater(a_ChunkDesc.GetBlockType(a_RelX + 1, a_RelY, a_RelZ)) &&
		!IsWater(a_ChunkDesc.GetBlockType(a_RelX,     a_RelY, a_RelZ - 1)) &&
		!IsWater(a_ChunkDesc.GetBlockType(a_RelX,     a_RelY, a_RelZ + 1))
	)
	{
		return false;
	}
	
	// All conditions met, place a sugarcane here:
	a_ChunkDesc.SetBlockType(a_RelX, a_RelY + 1, a_RelZ, E_BLOCK_SUGARCANE);
	return true;
}





void cFinishGenSprinkleFoliage::GenFinish(cChunkDesc & a_ChunkDesc)
{
	// Generate small foliage (1-block):
	
	// TODO: Update heightmap with 1-block-tall foliage
	for (int z = 0; z < cChunkDef::Width; z++)
	{
		int BlockZ = a_ChunkDesc.GetChunkZ() * cChunkDef::Width + z;
		const float zz = (float)BlockZ;
		for (int x = 0; x < cChunkDef::Width; x++)
		{
			int BlockX = a_ChunkDesc.GetChunkX() * cChunkDef::Width + x;
			if (((m_Noise.IntNoise2DInt(BlockX, BlockZ) / 8) % 128) < 124)
			{
				continue;
			}
			int Top = a_ChunkDesc.GetHeight(x, z);
			if (Top > 250)
			{
				// Nothing grows above Y=250
				continue;
			}
			if (a_ChunkDesc.GetBlockType(x, Top + 1, z) != E_BLOCK_AIR)
			{
				// Space already taken by something else, don't grow here
				// WEIRD, since we're using heightmap, so there should NOT be anything above it
				continue;
			}
			
			const float xx = (float)BlockX;
			float val1 = m_Noise.CubicNoise2D(xx * 0.1f,  zz * 0.1f );
			float val2 = m_Noise.CubicNoise2D(xx * 0.01f, zz * 0.01f );
			switch (a_ChunkDesc.GetBlockType(x, Top, z))
			{
				case E_BLOCK_GRASS:
				{
					float val3 = m_Noise.CubicNoise2D(xx * 0.01f + 10, zz * 0.01f + 10 );
					float val4 = m_Noise.CubicNoise2D(xx * 0.05f + 20, zz * 0.05f + 20 );
					if (val1 + val2 > 0.2f)
					{
						a_ChunkDesc.SetBlockType(x, ++Top, z, E_BLOCK_YELLOW_FLOWER);
					}
					else if (val2 + val3 > 0.2f)
					{
						a_ChunkDesc.SetBlockType(x, ++Top, z, E_BLOCK_RED_ROSE);
					}
					else if (val3 + val4 > 0.2f)
					{
						a_ChunkDesc.SetBlockType(x, ++Top, z, E_BLOCK_RED_MUSHROOM);
					}
					else if (val1 + val4 > 0.2f)
					{
						a_ChunkDesc.SetBlockType(x, ++Top, z, E_BLOCK_BROWN_MUSHROOM);
					}
					else if (val1 + val2 + val3 + val4 < -0.1)
					{
						a_ChunkDesc.SetBlockTypeMeta(x, ++Top, z, E_BLOCK_TALL_GRASS, E_META_TALL_GRASS_GRASS);
					}
					else if (TryAddSugarcane(a_ChunkDesc, x, Top, z))
					{
						++Top;
					}
					else if ((val1 > 0.5) && (val2 < -0.5))
					{
						a_ChunkDesc.SetBlockTypeMeta(x, ++Top, z, E_BLOCK_PUMPKIN, (int)(val3 * 8) % 4);
					}
					break;
				}  // case E_BLOCK_GRASS
				
				case E_BLOCK_SAND:
				{
					int y = Top + 1;
					if (
						(x > 0) && (x < cChunkDef::Width - 1) &&
						(z > 0) && (z < cChunkDef::Width - 1) &&
						(val1 + val2 > 0.5f) &&
						(a_ChunkDesc.GetBlockType(x + 1, y, z)     == E_BLOCK_AIR) &&
						(a_ChunkDesc.GetBlockType(x - 1, y, z)     == E_BLOCK_AIR) &&
						(a_ChunkDesc.GetBlockType(x,     y, z + 1) == E_BLOCK_AIR) &&
						(a_ChunkDesc.GetBlockType(x,     y, z - 1) == E_BLOCK_AIR)
					)
					{
						a_ChunkDesc.SetBlockType(x, ++Top, z, E_BLOCK_CACTUS);
					}
					else if (TryAddSugarcane(a_ChunkDesc, x, Top, z))
					{
						++Top;
					}
					break;
				}
			}  // switch (TopBlock)
			a_ChunkDesc.SetHeight(x, z, Top);
		}  // for y
	}  // for z
}





////////////////////////////////////////////////////////////////////////////////
// cFinishGenSnow:

void cFinishGenSnow::GenFinish(cChunkDesc & a_ChunkDesc)
{
	// Add a snow block in snowy biomes onto blocks that can be snowed over
	for (int z = 0; z < cChunkDef::Width; z++)
	{
		for (int x = 0; x < cChunkDef::Width; x++)
		{
			switch (a_ChunkDesc.GetBiome(x, z))
			{
				case biIcePlains:
				case biIceMountains:
				case biTaiga:
				case biTaigaHills:
				case biFrozenRiver:
				case biFrozenOcean:
				{
					int Height = a_ChunkDesc.GetHeight(x, z);
					if (cBlockInfo::IsSnowable(a_ChunkDesc.GetBlockType(x, Height, z)))
					{
						a_ChunkDesc.SetBlockType(x, Height + 1, z, E_BLOCK_SNOW);
						a_ChunkDesc.SetHeight(x, z, Height + 1);
					}
					break;
				}
			}
		}
	}  // for z
}





////////////////////////////////////////////////////////////////////////////////
// cFinishGenIce:

void cFinishGenIce::GenFinish(cChunkDesc & a_ChunkDesc)
{
	// Turn surface water into ice in icy biomes
	for (int z = 0; z < cChunkDef::Width; z++)
	{
		for (int x = 0; x < cChunkDef::Width; x++)
		{
			switch (a_ChunkDesc.GetBiome(x, z))
			{
				case biIcePlains:
				case biIceMountains:
				case biTaiga:
				case biTaigaHills:
				case biFrozenRiver:
				case biFrozenOcean:
				{
					int Height = a_ChunkDesc.GetHeight(x, z);
					switch (a_ChunkDesc.GetBlockType(x, Height, z))
					{
						case E_BLOCK_WATER:
						case E_BLOCK_STATIONARY_WATER:
						{
							a_ChunkDesc.SetBlockType(x, Height, z, E_BLOCK_ICE);
							break;
						}
					}
					break;
				}
			}
		}
	}  // for z
}





////////////////////////////////////////////////////////////////////////////////
// cFinishGenLilypads:

int cFinishGenSingleBiomeSingleTopBlock::GetNumToGen(const cChunkDef::BiomeMap & a_BiomeMap)
{
	int res = 0;
	for (size_t i = 0; i < ARRAYCOUNT(a_BiomeMap); i++)
	{
		if (a_BiomeMap[i] == m_Biome)
		{
			res++;
		}
	}  // for i - a_BiomeMap[]
	return m_Amount * res / 256;
}





void cFinishGenSingleBiomeSingleTopBlock::GenFinish(cChunkDesc & a_ChunkDesc)
{
	// Add Lilypads on top of water surface in Swampland

	int NumToGen = GetNumToGen(a_ChunkDesc.GetBiomeMap());
	int ChunkX = a_ChunkDesc.GetChunkX();
	int ChunkZ = a_ChunkDesc.GetChunkZ();
	for (int i = 0; i < NumToGen; i++)
	{
		int x = (m_Noise.IntNoise3DInt(ChunkX + ChunkZ, ChunkZ, i) / 13) % cChunkDef::Width;
		int z = (m_Noise.IntNoise3DInt(ChunkX - ChunkZ, i, ChunkZ) / 11) % cChunkDef::Width;

		// Place the block at {x, z} if possible:
		if (a_ChunkDesc.GetBiome(x, z) != m_Biome)
		{
			// Incorrect biome
			continue;
		}
		int Height = a_ChunkDesc.GetHeight(x, z);
		if (Height >= cChunkDef::Height)
		{
			// Too high up
			continue;
		}
		if (a_ChunkDesc.GetBlockType(x, Height + 1, z) != E_BLOCK_AIR)
		{
			// Not an empty block
			continue;
		}
		BLOCKTYPE BlockBelow = a_ChunkDesc.GetBlockType(x, Height, z);
		if ((BlockBelow == m_AllowedBelow1) || (BlockBelow == m_AllowedBelow2))
		{
			a_ChunkDesc.SetBlockType(x, Height + 1, z, m_BlockType);
			a_ChunkDesc.SetHeight(x, z, Height + 1);
		}
	}  // for i
}





////////////////////////////////////////////////////////////////////////////////
// cFinishGenBottomLava:

void cFinishGenBottomLava::GenFinish(cChunkDesc & a_ChunkDesc)
{
	cChunkDef::BlockTypes & BlockTypes = a_ChunkDesc.GetBlockTypes();
	for (int y = m_Level; y > 0; y--)
	{
		for (int z = 0; z < cChunkDef::Width; z++) for (int x = 0; x < cChunkDef::Width; x++)
		{
			int Index = cChunkDef::MakeIndexNoCheck(x, y, z);
			if (BlockTypes[Index] == E_BLOCK_AIR)
			{
				BlockTypes[Index] = E_BLOCK_STATIONARY_LAVA;
			}
		}  // for x, for z
	}  // for y
}





////////////////////////////////////////////////////////////////////////////////
// cFinishGenPreSimulator:

cFinishGenPreSimulator::cFinishGenPreSimulator(void)
{
	// Nothing needed yet
}





void cFinishGenPreSimulator::GenFinish(cChunkDesc & a_ChunkDesc)
{
	CollapseSandGravel(a_ChunkDesc.GetBlockTypes(), a_ChunkDesc.GetHeightMap());
	StationarizeFluid(a_ChunkDesc.GetBlockTypes(), a_ChunkDesc.GetHeightMap(), E_BLOCK_WATER, E_BLOCK_STATIONARY_WATER);
	StationarizeFluid(a_ChunkDesc.GetBlockTypes(), a_ChunkDesc.GetHeightMap(), E_BLOCK_LAVA,  E_BLOCK_STATIONARY_LAVA);
	// TODO: other operations
}





void cFinishGenPreSimulator::CollapseSandGravel(
	cChunkDef::BlockTypes & a_BlockTypes,    // Block types to read and change
	cChunkDef::HeightMap & a_HeightMap       // Height map to update by the current data
)
{
	for (int z = 0; z < cChunkDef::Width; z++)
	{
		for (int x = 0; x < cChunkDef::Width; x++)
		{
			int LastY = -1;
			int HeightY = 0;
			for (int y = 0; y < cChunkDef::Height; y++)
			{
				BLOCKTYPE Block = cChunkDef::GetBlock(a_BlockTypes, x, y, z);
				switch (Block)
				{
					default:
					{
						// Set the last block onto which stuff can fall to this height:
						LastY = y;
						HeightY = y;
						break;
					}
					case E_BLOCK_AIR:
					{
						// Do nothing
						break;
					}
					case E_BLOCK_FIRE:
					case E_BLOCK_WATER:
					case E_BLOCK_STATIONARY_WATER:
					case E_BLOCK_LAVA:
					case E_BLOCK_STATIONARY_LAVA:
					{
						// Do nothing, only remember this height as potentially highest
						HeightY = y;
						break;
					}
					case E_BLOCK_SAND:
					case E_BLOCK_GRAVEL:
					{
						if (LastY < y - 1)
						{
							cChunkDef::SetBlock(a_BlockTypes, x, LastY + 1, z, Block);
							cChunkDef::SetBlock(a_BlockTypes, x, y, z, E_BLOCK_AIR);
						}
						LastY++;
						if (LastY > HeightY)
						{
							HeightY = LastY;
						}
						break;
					}
				}  // switch (GetBlock)
			}  // for y
			cChunkDef::SetHeight(a_HeightMap, x, z, HeightY);
		}  // for x
	}  // for z
}





void cFinishGenPreSimulator::StationarizeFluid(
	cChunkDef::BlockTypes & a_BlockTypes,    // Block types to read and change
	cChunkDef::HeightMap & a_HeightMap,      // Height map to read
	BLOCKTYPE a_Fluid,
	BLOCKTYPE a_StationaryFluid
)
{
	// Turn fluid in the middle to stationary, unless it has air or washable block next to it:
	for (int z = 1; z < cChunkDef::Width - 1; z++)
	{
		for (int x = 1; x < cChunkDef::Width - 1; x++)
		{
			for (int y = cChunkDef::GetHeight(a_HeightMap, x, z); y >= 0; y--)
			{
				BLOCKTYPE Block = cChunkDef::GetBlock(a_BlockTypes, x, y, z);
				if ((Block != a_Fluid) && (Block != a_StationaryFluid))
				{
					continue;
				}
				static const struct
				{
					int x, y, z;
				} Coords[] =
				{
					{1, 0, 0},
					{-1, 0, 0},
					{0, 0, 1},
					{0, 0, -1},
					{0, -1, 0}
				} ;
				BLOCKTYPE BlockToSet = a_StationaryFluid;  // By default, don't simulate this block
				for (size_t i = 0; i < ARRAYCOUNT(Coords); i++)
				{
					if ((y == 0) && (Coords[i].y < 0))
					{
						continue;
					}
					BLOCKTYPE Neighbor = cChunkDef::GetBlock(a_BlockTypes, x + Coords[i].x, y + Coords[i].y, z + Coords[i].z);
					if ((Neighbor == E_BLOCK_AIR) || cFluidSimulator::CanWashAway(Neighbor))
					{
						// There is an air / washable neighbor, simulate this block
						BlockToSet = a_Fluid;
						break;
					}
				}  // for i - Coords[]
				cChunkDef::SetBlock(a_BlockTypes, x, y, z, BlockToSet);
			}  // for y
		}  // for x
	}  // for z
	
	// Turn fluid at the chunk edges into non-stationary fluid:
	for (int y = 0; y < cChunkDef::Height; y++)
	{
		for (int i = 0; i < cChunkDef::Width; i++)  // i stands for both x and z here
		{
			if (cChunkDef::GetBlock(a_BlockTypes, 0, y, i) == a_StationaryFluid)
			{
				cChunkDef::SetBlock(a_BlockTypes, 0, y, i, a_Fluid);
			}
			if (cChunkDef::GetBlock(a_BlockTypes, i, y, 0) == a_StationaryFluid)
			{
				cChunkDef::SetBlock(a_BlockTypes, i, y, 0, a_Fluid);
			}
			if (cChunkDef::GetBlock(a_BlockTypes, cChunkDef::Width - 1, y, i) == a_StationaryFluid)
			{
				cChunkDef::SetBlock(a_BlockTypes, cChunkDef::Width - 1, y, i, a_Fluid);
			}
			if (cChunkDef::GetBlock(a_BlockTypes, i, y, cChunkDef::Width - 1) == a_StationaryFluid)
			{
				cChunkDef::SetBlock(a_BlockTypes, i, y, cChunkDef::Width - 1, a_Fluid);
			}
		}
	}
}





////////////////////////////////////////////////////////////////////////////////
// cFinishGenFluidSprings:

cFinishGenFluidSprings::cFinishGenFluidSprings(int a_Seed, BLOCKTYPE a_Fluid, cIniFile & a_IniFile, eDimension a_Dimension) :
	m_Noise(a_Seed + a_Fluid * 100),  // Need to take fluid into account, otherwise water and lava springs generate next to each other
	m_HeightDistribution(255),
	m_Fluid(a_Fluid)
{
	bool IsWater = (a_Fluid == E_BLOCK_WATER);
	AString SectionName = IsWater ? "WaterSprings" : "LavaSprings";
	AString DefaultHeightDistribution;
	int DefaultChance = 0;
	switch (a_Dimension)
	{
		case dimNether:
		{
			DefaultHeightDistribution = IsWater ? DEF_NETHER_WATER_SPRINGS : DEF_NETHER_LAVA_SPRINGS;
			DefaultChance = IsWater ? 0 : 15;
			break;
		}
		case dimOverworld:
		{
			DefaultHeightDistribution = IsWater ? DEF_OVERWORLD_WATER_SPRINGS : DEF_OVERWORLD_LAVA_SPRINGS;
			DefaultChance = IsWater ? 24 : 9;
			break;
		}
		case dimEnd:
		{
			DefaultHeightDistribution = IsWater ? DEF_END_WATER_SPRINGS : DEF_END_LAVA_SPRINGS;
			DefaultChance = 0;
			break;
		}
		default:
		{
			ASSERT(!"Unhandled world dimension");
			break;
		}
	}  // switch (dimension)
	AString HeightDistribution = a_IniFile.GetValueSet(SectionName, "HeightDistribution", DefaultHeightDistribution);
	if (!m_HeightDistribution.SetDefString(HeightDistribution) || (m_HeightDistribution.GetSum() <= 0))
	{
		LOGWARNING("[%sSprings]: HeightDistribution is invalid, using the default of \"%s\".",
			(a_Fluid == E_BLOCK_WATER) ? "Water" : "Lava",
			DefaultHeightDistribution.c_str()
		);
		m_HeightDistribution.SetDefString(DefaultHeightDistribution);
	}
	m_Chance = a_IniFile.GetValueSetI(SectionName, "Chance", DefaultChance);
}





void cFinishGenFluidSprings::GenFinish(cChunkDesc & a_ChunkDesc)
{
	int ChanceRnd = (m_Noise.IntNoise3DInt(128 * a_ChunkDesc.GetChunkX(), 512, 256 * a_ChunkDesc.GetChunkZ()) / 13) % 100;
	if (ChanceRnd > m_Chance)
	{
		// Not in this chunk
		return;
	}
	
	// Get the height at which to try:
	int Height = m_Noise.IntNoise3DInt(128 * a_ChunkDesc.GetChunkX(), 1024, 256 * a_ChunkDesc.GetChunkZ()) / 11;
	Height %= m_HeightDistribution.GetSum();
	Height = m_HeightDistribution.MapValue(Height);
	
	// Try adding the spring at the height, if unsuccessful, move lower:
	for (int y = Height; y > 1; y--)
	{
		// TODO: randomize the order in which the coords are being checked
		for (int z = 1; z < cChunkDef::Width - 1; z++)
		{
			for (int x = 1; x < cChunkDef::Width - 1; x++)
			{
				switch (a_ChunkDesc.GetBlockType(x, y, z))
				{
					case E_BLOCK_NETHERRACK:
					case E_BLOCK_STONE:
					{
						if (TryPlaceSpring(a_ChunkDesc, x, y, z))
						{
							// Succeeded, bail out
							return;
						}
					}
				}  // switch (BlockType)
			}  // for x
		}  // for y
	}  // for y
}





bool cFinishGenFluidSprings::TryPlaceSpring(cChunkDesc & a_ChunkDesc, int x, int y, int z)
{
	// In order to place a spring, it needs exactly one of the XZ neighbors or a below neighbor to be air
	// Also, its neighbor on top of it must be non-air
	if (a_ChunkDesc.GetBlockType(x, y + 1, z) == E_BLOCK_AIR)
	{
		return false;
	}
	
	static const struct
	{
		int x, y, z;
	} Coords[] =
	{
		{-1,  0,  0},
		{ 1,  0,  0},
		{ 0, -1,  0},
		{ 0,  0, -1},
		{ 0,  0,  1},
	} ;
	int NumAirNeighbors = 0;
	for (size_t i = 0; i < ARRAYCOUNT(Coords); i++)
	{
		switch (a_ChunkDesc.GetBlockType(x + Coords[i].x, y + Coords[i].y, z + Coords[i].z))
		{
			case E_BLOCK_AIR:
			{
				NumAirNeighbors += 1;
				if (NumAirNeighbors > 1)
				{
					return false;
				}
			}
		}
	}
	if (NumAirNeighbors == 0)
	{
		return false;
	}
	
	// Has exactly one air neighbor, place a spring:
	a_ChunkDesc.SetBlockTypeMeta(x, y, z, m_Fluid, 0);
	return true;
}



<|MERGE_RESOLUTION|>--- conflicted
+++ resolved
@@ -125,7 +125,6 @@
 			float zz = (float) a_ChunkDesc.GetChunkZ() * cChunkDef::Width + z;
 			for (int y = a_RelY - 2; y < a_RelY + 2; y++)
 			{
-<<<<<<< HEAD
 				if (
 					((x < 0) || (x >= cChunkDef::Width)) ||
 					((y < 0) || (y >= cChunkDef::Height)) ||
@@ -135,10 +134,7 @@
 					continue;
 				}
 
-				if (a_ChunkDesc.GetBlockType(x, y, z) != E_BLOCK_AIR) // Don't replace non air blocks.
-=======
 				if (a_ChunkDesc.GetBlockType(x, y, z) != E_BLOCK_AIR)  // Don't replace non air blocks.
->>>>>>> f1be1eb6
 				{
 					continue;
 				}
