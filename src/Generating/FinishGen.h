
// FinishGen.h

/* Interfaces to the various finishing generators:
	- cFinishGenSnow
	- cFinishGenIce
	- cFinishGenSprinkleFoliage
	- cFinishGenLilypads
	- cFinishGenBottomLava
	- cFinishGenPreSimulator
	- cFinishGenDeadBushes
*/





#include "ComposableGenerator.h"
#include "../Noise/Noise.h"
#include "../ProbabDistrib.h"





class cFinishGenSnow :
	public cFinishGen
{
protected:
	// cFinishGen override:
	virtual void GenFinish(cChunkDesc & a_ChunkDesc) override;
} ;





class cFinishGenIce :
	public cFinishGen
{
protected:
	// cFinishGen override:
	virtual void GenFinish(cChunkDesc & a_ChunkDesc) override;
} ;





class cFinishGenNetherClumpFoliage :
	public cFinishGen
{
public:
	cFinishGenNetherClumpFoliage(int a_Seed) :
		m_Noise(a_Seed),
		m_Seed(a_Seed)
	{
	}

protected:
	cNoise m_Noise;
	int    m_Seed;

	void TryPlaceClump(cChunkDesc & a_ChunkDesc, int a_RelX, int a_RelY, int a_RelZ, BLOCKTYPE a_Block);
	virtual void GenFinish(cChunkDesc & a_ChunkDesc) override;
} ;





class cFinishGenTallGrass :
	public cFinishGen
{
public:
	cFinishGenTallGrass(int a_Seed) : m_Noise(a_Seed), m_Seed(a_Seed) {}

protected:
	cNoise m_Noise;
	int m_Seed;

	// cFinishGen override:
	virtual void GenFinish(cChunkDesc & a_ChunkDesc) override;

	int GetBiomeDensity(EMCSBiome a_Biome)
	{
		switch (a_Biome)
		{
			case biSavanna:
			case biSavannaM:
			case biSavannaPlateau:
			case biSavannaPlateauM:
			case biPlains:
			{
				return 70;
			}

			case biExtremeHillsEdge:
			case biExtremeHillsPlus:
			case biExtremeHills:
			case biExtremeHillsPlusM:
			case biExtremeHillsM:
			case biIceMountains:
			{
				return 3;
			}

			default:
			{
				return 20;
			}
		}
	}
};





class cFinishGenSoulsandRims :
	public cFinishGen
{
public:
	cFinishGenSoulsandRims(int a_Seed) :
		m_Noise(a_Seed)
	{
	}

protected:
	cNoise m_Noise;

	virtual void GenFinish(cChunkDesc & a_ChunkDesc) override;
} ;





class cFinishGenSprinkleFoliage :
	public cFinishGen
{
public:
	cFinishGenSprinkleFoliage(int a_Seed) : m_Noise(a_Seed), m_Seed(a_Seed) {}

protected:
	cNoise m_Noise;
	int    m_Seed;

	/// Tries to place sugarcane at the coords specified, returns true if successful
	bool TryAddSugarcane(cChunkDesc & a_ChunkDesc, int a_RelX, int a_RelY, int a_RelZ);
<<<<<<< HEAD
	
	// Returns true is the specified biome is a desert or its variant
	static bool IsDesertVariant(EMCSBiome a_biome);
=======
>>>>>>> c8e75994

	// cFinishGen override:
	virtual void GenFinish(cChunkDesc & a_ChunkDesc) override;
} ;





/** This class adds a single top block in random positions in the specified biome on top of specified allowed blocks.
Used for:
- Lilypads finisher
- DeadBushes finisher
*/
class cFinishGenSingleTopBlock :
	public cFinishGen
{
public:
	typedef std::vector<BLOCKTYPE> BlockList;
	bool m_IsAllowedBelow[256];

	typedef std::vector<EMCSBiome> BiomeList;
	bool m_IsBiomeAllowed[256];


	cFinishGenSingleTopBlock(
		int a_Seed, BLOCKTYPE a_BlockType, BiomeList a_Biomes, int a_Amount,
		BlockList a_AllowedBelow
	) :
		m_Noise(a_Seed),
		m_BlockType(a_BlockType),
		m_Amount(a_Amount)
	{
		// Initialize all the block types.
		for (size_t idx = 0; idx < ARRAYCOUNT(m_IsAllowedBelow); ++idx)
		{
			m_IsAllowedBelow[idx] = false;
		}

		// Load the allowed blocks into m_IsAllowedBelow
		for (BlockList::iterator itr = a_AllowedBelow.begin(); itr != a_AllowedBelow.end(); ++itr)
		{
			m_IsAllowedBelow[*itr] = true;
		}

		// Initialize all the biome types.
		for (size_t idx = 0; idx < ARRAYCOUNT(m_IsBiomeAllowed); ++idx)
		{
			m_IsBiomeAllowed[idx] = false;
		}

		// Load the allowed biomes into m_IsBiomeAllowed
		for (BiomeList::iterator itr = a_Biomes.begin(); itr != a_Biomes.end(); ++itr)
		{
			m_IsBiomeAllowed[*itr] = true;
		}
	}

protected:
	cNoise m_Noise;
	BLOCKTYPE m_BlockType;
	int       m_Amount;         ///< Relative amount of blocks to try adding. 1 = one block per 256 biome columns.

	int GetNumToGen(const cChunkDef::BiomeMap & a_BiomeMap);

	// Returns true if the given biome is a biome that is allowed.
	inline bool IsAllowedBiome(EMCSBiome a_Biome)
	{
		return m_IsBiomeAllowed[a_Biome];
	}

	// Returns true if the given blocktype may be below m_BlockType
	inline bool IsAllowedBlockBelow(BLOCKTYPE a_BlockBelow)
	{
		return m_IsAllowedBelow[a_BlockBelow];
	}


	// cFinishGen override:
	virtual void GenFinish(cChunkDesc & a_ChunkDesc) override;
} ;





class cFinishGenBottomLava :
	public cFinishGen
{
public:
	cFinishGenBottomLava(int a_Level) :
		m_Level(a_Level)
	{
	}

	int GetLevel(void) const { return m_Level; }
protected:
	int m_Level;

	// cFinishGen override:
	virtual void GenFinish(cChunkDesc & a_ChunkDesc) override;
} ;





class cFinishGenPreSimulator :
	public cFinishGen
{
public:
	cFinishGenPreSimulator(bool a_PreSimulateFallingBlocks, bool a_PreSimulateWater, bool a_PreSimulateLava);

protected:

	bool m_PreSimulateFallingBlocks;
	bool m_PreSimulateWater;
	bool m_PreSimulateLava;

	// Drops hanging sand and gravel down to the ground, recalculates heightmap
	void CollapseSandGravel(
		cChunkDef::BlockTypes & a_BlockTypes,    // Block types to read and change
		cChunkDef::HeightMap & a_HeightMap       // Height map to update by the current data
	);

	/** For each fluid block:
	- if all surroundings are of the same fluid, makes it stationary; otherwise makes it flowing (excl. top)
	- all fluid on the chunk's edge is made flowing
	*/
	void StationarizeFluid(
		cChunkDef::BlockTypes & a_BlockTypes,    // Block types to read and change
		cChunkDef::HeightMap & a_HeightMap,      // Height map to read
		BLOCKTYPE a_Fluid,
		BLOCKTYPE a_StationaryFluid
	);

	// cFinishGen override:
	virtual void GenFinish(cChunkDesc & a_ChunkDesc) override;
} ;





class cFinishGenFluidSprings :
	public cFinishGen
{
public:
	cFinishGenFluidSprings(int a_Seed, BLOCKTYPE a_Fluid, cIniFile & a_IniFile, eDimension a_Dimension);

protected:

	cNoise         m_Noise;
	cProbabDistrib m_HeightDistribution;
	BLOCKTYPE      m_Fluid;
	int            m_Chance;  ///< Chance, [0..100], that a spring will be generated in a chunk

	// cFinishGen override:
	virtual void GenFinish(cChunkDesc & a_ChunkDesc) override;

	/// Tries to place a spring at the specified coords, checks neighbors. Returns true if successful
	bool TryPlaceSpring(cChunkDesc & a_ChunkDesc, int x, int y, int z);
} ;



<|MERGE_RESOLUTION|>--- conflicted
+++ resolved
@@ -148,12 +148,9 @@
 
 	/// Tries to place sugarcane at the coords specified, returns true if successful
 	bool TryAddSugarcane(cChunkDesc & a_ChunkDesc, int a_RelX, int a_RelY, int a_RelZ);
-<<<<<<< HEAD
-	
+
 	// Returns true is the specified biome is a desert or its variant
 	static bool IsDesertVariant(EMCSBiome a_biome);
-=======
->>>>>>> c8e75994
 
 	// cFinishGen override:
 	virtual void GenFinish(cChunkDesc & a_ChunkDesc) override;
