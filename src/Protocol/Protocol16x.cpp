--- conflicted
+++ resolved
@@ -158,17 +158,10 @@
 
 
 
-<<<<<<< HEAD
-void cProtocol161::SendRespawn(eDimension a_Dimension)
+void cProtocol161::SendRespawn(eDimension a_Dimension, bool a_ShouldIgnoreDimensionChecks)
 {
 	// Besides sending the respawn, we need to also send the player max speed, otherwise the client reverts to super-fast
-	super::SendRespawn(a_Dimension);
-=======
-void cProtocol161::SendRespawn(const cWorld & a_World, bool a_ShouldIgnoreDimensionChecks)
-{
-	// Besides sending the respawn, we need to also send the player max speed, otherwise the client reverts to super-fast
-	super::SendRespawn(a_World, a_ShouldIgnoreDimensionChecks);
->>>>>>> f1be1eb6
+	super::SendRespawn(a_Dimension, a_ShouldIgnoreDimensionChecks);
 	SendPlayerMaxSpeed();
 }
 
