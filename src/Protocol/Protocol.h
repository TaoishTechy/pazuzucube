--- conflicted
+++ resolved
@@ -100,11 +100,7 @@
 	virtual void SendPlayerSpawn         (const cPlayer & a_Player) = 0;
 	virtual void SendPluginMessage       (const AString & a_Channel, const AString & a_Message) = 0;
 	virtual void SendRemoveEntityEffect  (const cEntity & a_Entity, int a_EffectID) = 0;
-<<<<<<< HEAD
 	virtual void SendRespawn             (eDimension a_Dimension) = 0;
-=======
-	virtual void SendRespawn             (const cWorld & a_World, bool a_ShouldIgnoreDimensionChecks = false) = 0;
->>>>>>> f1be1eb6
 	virtual void SendExperience          (void) = 0;
 	virtual void SendExperienceOrb       (const cExpOrb & a_ExpOrb) = 0;
 	virtual void SendScoreboardObjective (const AString & a_Name, const AString & a_DisplayName, Byte a_Mode) = 0;
