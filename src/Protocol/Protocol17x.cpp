--- conflicted
+++ resolved
@@ -790,21 +790,12 @@
 
 
 
-<<<<<<< HEAD
-void cProtocol172::SendPlayerListItem(const AString & a_PlayerName, bool a_IsOnline, short a_Ping)
-=======
 void cProtocol172::SendPlayerListAddPlayer(const cPlayer & a_Player)
->>>>>>> de163f01
 {
 	ASSERT(m_State == 3);  // In game mode?
 
 	cPacketizer Pkt(*this, 0x38);  // Playerlist Item packet
-<<<<<<< HEAD
-	Pkt.WriteString(a_PlayerName);
-	Pkt.WriteBool(a_IsOnline);
-	Pkt.WriteShort(a_Ping);
-=======
-	Pkt.WriteString(a_Player.GetName());
+	Pkt.WriteString(a_Player.GetPlayerListName());
 	Pkt.WriteBool(true);
 	Pkt.WriteShort(a_Player.GetClientHandle()->GetPing());
 }
@@ -818,7 +809,7 @@
 	ASSERT(m_State == 3);  // In game mode?
 
 	cPacketizer Pkt(*this, 0x38);
-	Pkt.WriteString(a_Player.GetName());
+	Pkt.WriteString(a_Player.GetPlayerListName());
 	Pkt.WriteBool(false);
 	Pkt.WriteShort(0);
 }
@@ -850,7 +841,7 @@
 void cProtocol172::SendPlayerListUpdateDisplayName(const cPlayer & a_Player, const AString & a_OldListName)
 {
 	ASSERT(m_State == 3);  // In game mode?
-	if (a_OldListName == a_Player.GetName())
+	if (a_OldListName == a_Player.GetPlayerListName())
 	{
 		return;
 	}
@@ -864,7 +855,6 @@
 	}
 
 	SendPlayerListAddPlayer(a_Player);
->>>>>>> de163f01
 }
 
 
