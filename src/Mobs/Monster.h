--- conflicted
+++ resolved
@@ -16,13 +16,15 @@
 class cWorld;
 
 
+
+
 // tolua_begin
 class cMonster :
 	public cPawn
 {
 	typedef cPawn super;
 public:
-	
+
 	enum eFamily
 	{
 		mfHostile  = 0,  // Spider, Zombies ...
@@ -213,13 +215,9 @@
 	float m_IdleInterval;
 	float m_DestroyTimer;
 
-<<<<<<< HEAD
 	eMonsterType m_MobType;
-=======
-	eType m_MobType;
 	AString m_CustomName;
 	bool m_CustomNameAlwaysVisible;
->>>>>>> 28676728
 
 	AString m_SoundHurt;
 	AString m_SoundDeath;
