
#include "Globals.h"  // NOTE: MSVC stupidness requires this to be the same across all modules

#include "Root.h"
#include "Server.h"
#include "World.h"
#include "WebAdmin.h"
#include "FurnaceRecipe.h"
#include "GroupManager.h"
#include "CraftingRecipes.h"
#include "Bindings/PluginManager.h"
#include "MonsterConfig.h"
#include "Entities/Player.h"
#include "Blocks/BlockHandler.h"
#include "Items/ItemHandler.h"
#include "Chunk.h"
#include "Protocol/ProtocolRecognizer.h"  // for protocol version constants
#include "CommandOutput.h"
#include "DeadlockDetect.h"
#include "OSSupport/Timer.h"

#include "inifile/iniFile.h"

#ifdef _WIN32
	#include "conio.h"
	#include <psapi.h>
#elif defined(__linux__)
	#include <fstream>
#elif defined(__APPLE__)
	#include <mach/mach.h>
#endif





cRoot* cRoot::s_Root = NULL;





cRoot::cRoot(void) :
	m_PrimaryServerVersion(cProtocolRecognizer::PROTO_VERSION_LATEST),
	m_pDefaultWorld(NULL),
	m_InputThread(NULL),
	m_Server(NULL),
	m_MonsterConfig(NULL),
	m_GroupManager(NULL),
	m_CraftingRecipes(NULL),
	m_FurnaceRecipe(NULL),
	m_WebAdmin(NULL),
	m_PluginManager(NULL),
	m_Log(NULL),
	m_bStop(false),
	m_bRestart(false)
{
	s_Root = this;
}





cRoot::~cRoot()
{
	s_Root = 0;
}





void cRoot::InputThread(void * a_Params)
{
	cRoot & self = *(cRoot*)a_Params;

	cLogCommandOutputCallback Output;
	
	while (!self.m_bStop && !self.m_bRestart && !m_TerminateEventRaised && std::cin.good())
	{
		AString Command;
		std::getline(std::cin, Command);
		if (!Command.empty())
		{
			self.ExecuteConsoleCommand(TrimString(Command), Output);
		}
	}

	if (m_TerminateEventRaised || !std::cin.good())
	{
		// We have come here because the std::cin has received an EOF / a terminate signal has been sent, and the server is still running; stop the server:
		self.m_bStop = true;
	}
}





void cRoot::Start(void)
{
	#ifdef _WIN32
	HWND hwnd = GetConsoleWindow();
	HMENU hmenu = GetSystemMenu(hwnd, FALSE);
	EnableMenuItem(hmenu, SC_CLOSE, MF_GRAYED);  // Disable close button when starting up; it causes problems with our CTRL-CLOSE handling
	#endif

	cDeadlockDetect dd;
	delete m_Log;
	m_Log = new cMCLogger();

	m_bStop = false;
	while (!m_bStop)
	{
		cTimer Time;
		long long mseconds = Time.GetNowTime();
		
		m_bRestart = false;

		LoadGlobalSettings();

		LOG("Creating new server instance...");
		m_Server = new cServer();

		LOG("Reading server config...");
		cIniFile IniFile;
		if (!IniFile.ReadFile("settings.ini"))
		{
			LOGWARN("Regenerating settings.ini, all settings will be reset");
			IniFile.AddHeaderComment(" This is the main server configuration");
			IniFile.AddHeaderComment(" Most of the settings here can be configured using the webadmin interface, if enabled in webadmin.ini");
			IniFile.AddHeaderComment(" See: http://wiki.mc-server.org/doku.php?id=configure:settings.ini for further configuration help");
		}

		m_PrimaryServerVersion = IniFile.GetValueI("Server", "PrimaryServerVersion", 0);
		if (m_PrimaryServerVersion == 0)
		{
			m_PrimaryServerVersion = cProtocolRecognizer::PROTO_VERSION_LATEST;
		}
		else
		{
			// Make a note in the log that the primary server version is explicitly set in the ini file
			LOGINFO("Primary server version set explicitly to %d.", m_PrimaryServerVersion);
		}

		LOG("Starting server...");
		if (!m_Server->InitServer(IniFile))
		{
			LOGERROR("Failure starting server, aborting...");
			return;
		}

		m_WebAdmin = new cWebAdmin();
		m_WebAdmin->Init();

		LOGD("Loading settings...");
		m_GroupManager    = new cGroupManager();
		m_CraftingRecipes = new cCraftingRecipes;
		m_FurnaceRecipe   = new cFurnaceRecipe();
		
		LOGD("Loading worlds...");
		LoadWorlds(IniFile);

		LOGD("Loading plugin manager...");
		m_PluginManager = new cPluginManager();
		m_PluginManager->ReloadPluginsNow(IniFile);
		
		LOGD("Loading MonsterConfig...");
		m_MonsterConfig = new cMonsterConfig;

		// This sets stuff in motion
		LOGD("Starting Authenticator...");
		m_Authenticator.Start(IniFile);
		
		LOGD("Starting worlds...");
		StartWorlds();
		
		if (IniFile.GetValueSetB("DeadlockDetect", "Enabled", true))
		{
			LOGD("Starting deadlock detector...");
			dd.Start(IniFile.GetValueSetI("DeadlockDetect", "IntervalSec", 20));
		}
		
		IniFile.WriteFile("settings.ini");

		LOGD("Finalising startup...");
		m_Server->Start();
		
		m_WebAdmin->Start();

		#if !defined(ANDROID_NDK)
		LOGD("Starting InputThread...");
		m_InputThread = new cThread( InputThread, this, "cRoot::InputThread");
		m_InputThread->Start( false);  // We should NOT wait? Otherwise we can't stop the server from other threads than the input thread
		#endif

		long long finishmseconds = Time.GetNowTime();
		finishmseconds -= mseconds;

		LOG("Startup complete, took %lld ms!", finishmseconds);
		#ifdef _WIN32
		EnableMenuItem(hmenu, SC_CLOSE, MF_ENABLED);  // Re-enable close button
		#endif

		while (!m_bStop && !m_bRestart && !m_TerminateEventRaised)  // These are modified by external threads
		{
			cSleep::MilliSleep(1000);
		}

		if (m_TerminateEventRaised)
		{
			m_bStop = true;
		}

		#if !defined(ANDROID_NDK)
		delete m_InputThread; m_InputThread = NULL;
		#endif

		// Stop the server:
		m_WebAdmin->Stop();
		LOG("Shutting down server...");
		m_Server->Shutdown();
		LOGD("Shutting down deadlock detector...");
		dd.Stop();
		LOGD("Stopping world threads...");
		StopWorlds();
		LOGD("Stopping authenticator...");
		m_Authenticator.Stop();

		LOGD("Freeing MonsterConfig...");
		delete m_MonsterConfig; m_MonsterConfig = NULL;
		delete m_WebAdmin; m_WebAdmin = NULL;
		LOGD("Unloading recipes...");
		delete m_FurnaceRecipe;   m_FurnaceRecipe = NULL;
		delete m_CraftingRecipes; m_CraftingRecipes = NULL;
		LOGD("Forgetting groups...");
		delete m_GroupManager; m_GroupManager = NULL;
		LOGD("Unloading worlds...");
		UnloadWorlds();
		
		LOGD("Stopping plugin manager...");
		delete m_PluginManager; m_PluginManager = NULL;

		cItemHandler::Deinit();

		LOG("Cleaning up...");
		delete m_Server; m_Server = NULL;
		LOG("Shutdown successful!");
	}

	delete m_Log; m_Log = NULL;
}





void cRoot::LoadGlobalSettings()
{
	// Nothing needed yet
}





void cRoot::LoadWorlds(cIniFile & IniFile)
{
	// First get the default world
	AString DefaultWorldName = IniFile.GetValueSet("Worlds", "DefaultWorld", "world");
	m_pDefaultWorld = new cWorld( DefaultWorldName.c_str());
	m_WorldsByName[ DefaultWorldName ] = m_pDefaultWorld;

	// Then load the other worlds
	unsigned int KeyNum = IniFile.FindKey("Worlds");
	unsigned int NumWorlds = IniFile.GetNumValues( KeyNum);
	if (NumWorlds <= 0)
	{
		return;
	}
	
	bool FoundAdditionalWorlds = false;
	for (unsigned int i = 0; i < NumWorlds; i++)
	{
		AString ValueName = IniFile.GetValueName(KeyNum, i);
		if (ValueName.compare("World") != 0)
		{
			continue;
		}
		AString WorldName = IniFile.GetValue(KeyNum, i);
		if (WorldName.empty())
		{
			continue;
		}
		FoundAdditionalWorlds = true;
		cWorld* NewWorld = new cWorld( WorldName.c_str());
		m_WorldsByName[ WorldName ] = NewWorld;
	}  // for i - Worlds

	if (!FoundAdditionalWorlds)
	{
		if (IniFile.GetKeyComment("Worlds", 0) != " World=secondworld")
		{
			IniFile.DeleteKeyComment("Worlds", 0);
			IniFile.AddKeyComment("Worlds", " World=secondworld");
		}
	}
}





cWorld * cRoot::CreateAndInitializeWorld(const AString & a_WorldName, eDimension a_Dimension, const AString & a_OverworldName)
{
	if (m_WorldsByName[a_WorldName] != NULL)
	{
		return NULL;
	}
	cWorld * NewWorld = new cWorld(a_WorldName.c_str(), a_Dimension, a_OverworldName);
	m_WorldsByName[a_WorldName] = NewWorld;
	NewWorld->Start();
	NewWorld->InitializeSpawn();
	m_PluginManager->CallHookWorldStarted(*NewWorld);
	return NewWorld;
}





void cRoot::StartWorlds(void)
{
	for (WorldMap::iterator itr = m_WorldsByName.begin(); itr != m_WorldsByName.end(); ++itr)
	{
		itr->second->Start();
		itr->second->InitializeSpawn();
		m_PluginManager->CallHookWorldStarted(*itr->second);
	}
}





void cRoot::StopWorlds(void)
{
	for (WorldMap::iterator itr = m_WorldsByName.begin(); itr != m_WorldsByName.end(); ++itr)
	{
		itr->second->Stop();
	}
}





void cRoot::UnloadWorlds(void)
{
	m_pDefaultWorld = NULL;
	for (WorldMap::iterator itr = m_WorldsByName.begin(); itr != m_WorldsByName.end(); ++itr)
	{
		delete itr->second;
	}
	m_WorldsByName.clear();
}





cWorld * cRoot::GetDefaultWorld()
{
	return m_pDefaultWorld;
}





<<<<<<< HEAD
cWorld * cRoot::GetWorld(const AString & a_WorldName, bool a_SearchForFolder)
{
	WorldMap::iterator itr = m_WorldsByName.find(a_WorldName);
	if (itr != m_WorldsByName.end())
	{
=======
cWorld* cRoot::GetWorld( const AString & a_WorldName)
{
	WorldMap::iterator itr = m_WorldsByName.find( a_WorldName);
	if (itr != m_WorldsByName.end())
>>>>>>> 31b22e14
		return itr->second;
	}

	if (a_SearchForFolder && cFile::IsFolder(FILE_IO_PREFIX + a_WorldName))
	{
		return CreateAndInitializeWorld(a_WorldName);
	}
	return NULL;
}





bool cRoot::ForEachWorld(cWorldListCallback & a_Callback)
{
	for (WorldMap::iterator itr = m_WorldsByName.begin(), itr2 = itr; itr != m_WorldsByName.end(); itr = itr2)
	{
		++itr2;
		if (itr->second != NULL)
		{
			if (a_Callback.Item(itr->second))
			{
				return false;
			}
		}
	}
	return true;
}





void cRoot::TickCommands(void)
{
	// Execute any pending commands:
	cCommandQueue PendingCommands;
	{
		cCSLock Lock(m_CSPendingCommands);
		std::swap(PendingCommands, m_PendingCommands);
	}
	for (cCommandQueue::iterator itr = PendingCommands.begin(), end = PendingCommands.end(); itr != end; ++itr)
	{
		ExecuteConsoleCommand(itr->m_Command, *(itr->m_Output));
	}
}





void cRoot::QueueExecuteConsoleCommand(const AString & a_Cmd, cCommandOutputCallback & a_Output)
{
	// Some commands are built-in:
	if (a_Cmd == "stop")
	{
		m_bStop = true;
	}
	else if (a_Cmd == "restart")
	{
		m_bRestart = true;
	}

	// Put the command into a queue (Alleviates FS #363):
	cCSLock Lock(m_CSPendingCommands);
	m_PendingCommands.push_back(cCommand(a_Cmd, &a_Output));
}





void cRoot::QueueExecuteConsoleCommand(const AString & a_Cmd)
{
	// Some commands are built-in:
	if (a_Cmd == "stop")
	{
		m_bStop = true;
	}
	else if (a_Cmd == "restart")
	{
		m_bRestart = true;
	}

	// Put the command into a queue (Alleviates FS #363):
	cCSLock Lock(m_CSPendingCommands);
	m_PendingCommands.push_back(cCommand(a_Cmd, new cLogCommandDeleteSelfOutputCallback));
}





void cRoot::ExecuteConsoleCommand(const AString & a_Cmd, cCommandOutputCallback & a_Output)
{
	// Some commands are built-in:
	if (a_Cmd == "stop")
	{
		m_bStop = true;
	}
	else if (a_Cmd == "restart")
	{
		m_bRestart = true;
	}

	LOG("Executing console command: \"%s\"", a_Cmd.c_str());
	m_Server->ExecuteConsoleCommand(a_Cmd, a_Output);
}





void cRoot::KickUser(int a_ClientID, const AString & a_Reason)
{
	m_Server->KickUser(a_ClientID, a_Reason);
}





void cRoot::AuthenticateUser(int a_ClientID, const AString & a_Name, const AString & a_UUID, const Json::Value & a_Properties)
{
	m_Server->AuthenticateUser(a_ClientID, a_Name, a_UUID, a_Properties);
}





int cRoot::GetTotalChunkCount(void)
{
	int res = 0;
	for (WorldMap::iterator itr = m_WorldsByName.begin(); itr != m_WorldsByName.end(); ++itr)
	{
		res += itr->second->GetNumChunks();
	}
	return res;
}





void cRoot::SaveAllChunks(void)
{
	for (WorldMap::iterator itr = m_WorldsByName.begin(); itr != m_WorldsByName.end(); ++itr)
	{
		itr->second->QueueSaveAllChunks();
	}
}





void cRoot::ReloadGroups(void)
{
	LOG("Reload groups ...");
	m_GroupManager->LoadGroups();
	m_GroupManager->CheckUsers();
}





void cRoot::BroadcastChat(const AString & a_Message, eMessageType a_ChatPrefix)
{
	for (WorldMap::iterator itr = m_WorldsByName.begin(), end = m_WorldsByName.end(); itr != end; ++itr)
	{
		itr->second->BroadcastChat(a_Message, NULL, a_ChatPrefix);
	}  // for itr - m_WorldsByName[]
}





void cRoot::BroadcastChat(const cCompositeChat & a_Message)
{
	for (WorldMap::iterator itr = m_WorldsByName.begin(), end = m_WorldsByName.end(); itr != end; ++itr)
	{
		itr->second->BroadcastChat(a_Message);
	}  // for itr - m_WorldsByName[]
}





bool cRoot::ForEachPlayer(cPlayerListCallback & a_Callback)
{
	for (WorldMap::iterator itr = m_WorldsByName.begin(), itr2 = itr; itr != m_WorldsByName.end(); itr = itr2)
	{
		++itr2;
		if (!itr->second->ForEachPlayer(a_Callback))
		{
			return false;
		}
	}
	return true;
}





bool cRoot::FindAndDoWithPlayer(const AString & a_PlayerName, cPlayerListCallback & a_Callback)
{
	class cCallback : public cPlayerListCallback
	{
		size_t        m_BestRating;
		size_t        m_NameLength;
		const AString m_PlayerName;

		virtual bool Item (cPlayer * a_pPlayer)
		{
			size_t Rating = RateCompareString (m_PlayerName, a_pPlayer->GetName());
			if ((Rating > 0) && (Rating >= m_BestRating))
			{
				m_BestMatch = a_pPlayer;
				if (Rating > m_BestRating)
				{
					m_NumMatches = 0;
				}
				m_BestRating = Rating;
				++m_NumMatches;
			}
			if (Rating == m_NameLength)  // Perfect match
			{
				return true;
			}
			return false;
		}

	public:
		cCallback (const AString & a_PlayerName) :
			m_BestRating(0),
			m_NameLength(a_PlayerName.length()),
			m_PlayerName(a_PlayerName),
			m_BestMatch(NULL),
			m_NumMatches(0)
		{}

		cPlayer * m_BestMatch;
		unsigned  m_NumMatches;
	} Callback (a_PlayerName);
	ForEachPlayer(Callback);

	if (Callback.m_NumMatches == 1)
	{
		return a_Callback.Item(Callback.m_BestMatch);
	}
	return false;
}





AString cRoot::GetProtocolVersionTextFromInt(int a_ProtocolVersion)
{
	return cProtocolRecognizer::GetVersionTextFromInt(a_ProtocolVersion);
}





int cRoot::GetVirtualRAMUsage(void)
{
	#ifdef _WIN32
		PROCESS_MEMORY_COUNTERS_EX pmc;
		if (GetProcessMemoryInfo(GetCurrentProcess(), (PROCESS_MEMORY_COUNTERS *)&pmc, sizeof(pmc)))
		{
			return (int)(pmc.PrivateUsage / 1024);
		}
		return -1;
	#elif defined(__linux__)
		// Code adapted from http://stackoverflow.com/questions/63166/how-to-determine-cpu-and-memory-consumption-from-inside-a-process
		std::ifstream StatFile("/proc/self/status");
		if (!StatFile.good())
		{
			return -1;
		}
		while (StatFile.good())
		{
			AString Line;
			std::getline(StatFile, Line);
			if (strncmp(Line.c_str(), "VmSize:", 7) == 0)
			{
				int res = atoi(Line.c_str() + 8);
				return (res == 0) ? -1 : res;  // If parsing failed, return -1
			}
		}
		return -1;
	#elif defined (__APPLE__)
		// Code adapted from http://stackoverflow.com/questions/63166/how-to-determine-cpu-and-memory-consumption-from-inside-a-process
		struct task_basic_info t_info;
		mach_msg_type_number_t t_info_count = TASK_BASIC_INFO_COUNT;

		if (KERN_SUCCESS == task_info(
			mach_task_self(),
			TASK_BASIC_INFO,
			(task_info_t)&t_info,
			&t_info_count
		))
		{
			return (int)(t_info.virtual_size / 1024);
		}
		return -1;
	#else
		LOGINFO("%s: Unknown platform, cannot query memory usage", __FUNCTION__);
		return -1;
	#endif
}





int cRoot::GetPhysicalRAMUsage(void)
{
	#ifdef _WIN32
		PROCESS_MEMORY_COUNTERS pmc;
		if (GetProcessMemoryInfo(GetCurrentProcess(), &pmc, sizeof(pmc)))
		{
			return (int)(pmc.WorkingSetSize / 1024);
		}
		return -1;
	#elif defined(__linux__)
		// Code adapted from http://stackoverflow.com/questions/63166/how-to-determine-cpu-and-memory-consumption-from-inside-a-process
		std::ifstream StatFile("/proc/self/status");
		if (!StatFile.good())
		{
			return -1;
		}
		while (StatFile.good())
		{
			AString Line;
			std::getline(StatFile, Line);
			if (strncmp(Line.c_str(), "VmRSS:", 6) == 0)
			{
				int res = atoi(Line.c_str() + 7);
				return (res == 0) ? -1 : res;  // If parsing failed, return -1
			}
		}
		return -1;
	#elif defined (__APPLE__)
		// Code adapted from http://stackoverflow.com/questions/63166/how-to-determine-cpu-and-memory-consumption-from-inside-a-process
		struct task_basic_info t_info;
		mach_msg_type_number_t t_info_count = TASK_BASIC_INFO_COUNT;

		if (KERN_SUCCESS == task_info(
			mach_task_self(),
			TASK_BASIC_INFO,
			(task_info_t)&t_info,
			&t_info_count
		))
		{
			return (int)(t_info.resident_size / 1024);
		}
		return -1;
	#else
		LOGINFO("%s: Unknown platform, cannot query memory usage", __FUNCTION__);
		return -1;
	#endif
}





void cRoot::LogChunkStats(cCommandOutputCallback & a_Output)
{
	int SumNumValid = 0;
	int SumNumDirty = 0;
	int SumNumInLighting = 0;
	int SumNumInGenerator = 0;
	int SumMem = 0;
	for (WorldMap::iterator itr = m_WorldsByName.begin(), end = m_WorldsByName.end(); itr != end; ++itr)
	{
		cWorld * World = itr->second;
		int NumInGenerator = World->GetGeneratorQueueLength();
		int NumInSaveQueue = (int)World->GetStorageSaveQueueLength();
		int NumInLoadQueue = (int)World->GetStorageLoadQueueLength();
		int NumValid = 0;
		int NumDirty = 0;
		int NumInLighting = 0;
		World->GetChunkStats(NumValid, NumDirty, NumInLighting);
		a_Output.Out("World %s:", World->GetName().c_str());
		a_Output.Out("  Num loaded chunks: %d", NumValid);
		a_Output.Out("  Num dirty chunks: %d", NumDirty);
		a_Output.Out("  Num chunks in lighting queue: %d", NumInLighting);
		a_Output.Out("  Num chunks in generator queue: %d", NumInGenerator);
		a_Output.Out("  Num chunks in storage load queue: %d", NumInLoadQueue);
		a_Output.Out("  Num chunks in storage save queue: %d", NumInSaveQueue);
		int Mem = NumValid * sizeof(cChunk);
		a_Output.Out("  Memory used by chunks: %d KiB (%d MiB)", (Mem + 1023) / 1024, (Mem + 1024 * 1024 - 1) / (1024 * 1024));
		a_Output.Out("  Per-chunk memory size breakdown:");
		a_Output.Out("    block types:    " SIZE_T_FMT_PRECISION(6)  " bytes (" SIZE_T_FMT_PRECISION(3)  " KiB)", sizeof(cChunkDef::BlockTypes), (sizeof(cChunkDef::BlockTypes) + 1023) / 1024);
		a_Output.Out("    block metadata: " SIZE_T_FMT_PRECISION(6)  " bytes (" SIZE_T_FMT_PRECISION(3)  " KiB)", sizeof(cChunkDef::BlockNibbles), (sizeof(cChunkDef::BlockNibbles) + 1023) / 1024);
		a_Output.Out("    block lighting: " SIZE_T_FMT_PRECISION(6)  " bytes (" SIZE_T_FMT_PRECISION(3)  " KiB)", 2 * sizeof(cChunkDef::BlockNibbles), (2 * sizeof(cChunkDef::BlockNibbles) + 1023) / 1024);
		a_Output.Out("    heightmap:      " SIZE_T_FMT_PRECISION(6)  " bytes (" SIZE_T_FMT_PRECISION(3)  " KiB)", sizeof(cChunkDef::HeightMap), (sizeof(cChunkDef::HeightMap) + 1023) / 1024);
		a_Output.Out("    biomemap:       " SIZE_T_FMT_PRECISION(6)  " bytes (" SIZE_T_FMT_PRECISION(3)  " KiB)", sizeof(cChunkDef::BiomeMap), (sizeof(cChunkDef::BiomeMap) + 1023) / 1024);
		SumNumValid += NumValid;
		SumNumDirty += NumDirty;
		SumNumInLighting += NumInLighting;
		SumNumInGenerator += NumInGenerator;
		SumMem += Mem;
	}
	a_Output.Out("Totals:");
	a_Output.Out("  Num loaded chunks: %d", SumNumValid);
	a_Output.Out("  Num dirty chunks: %d", SumNumDirty);
	a_Output.Out("  Num chunks in lighting queue: %d", SumNumInLighting);
	a_Output.Out("  Num chunks in generator queue: %d", SumNumInGenerator);
	a_Output.Out("  Memory used by chunks: %d KiB (%d MiB)", (SumMem + 1023) / 1024, (SumMem + 1024 * 1024 - 1) / (1024 * 1024));
}





int cRoot::GetFurnaceFuelBurnTime(const cItem & a_Fuel)
{
	cFurnaceRecipe * FR = Get()->GetFurnaceRecipe();
	return FR->GetBurnTime(a_Fuel);
}



<|MERGE_RESOLUTION|>--- conflicted
+++ resolved
@@ -379,18 +379,11 @@
 
 
 
-<<<<<<< HEAD
 cWorld * cRoot::GetWorld(const AString & a_WorldName, bool a_SearchForFolder)
 {
 	WorldMap::iterator itr = m_WorldsByName.find(a_WorldName);
 	if (itr != m_WorldsByName.end())
 	{
-=======
-cWorld* cRoot::GetWorld( const AString & a_WorldName)
-{
-	WorldMap::iterator itr = m_WorldsByName.find( a_WorldName);
-	if (itr != m_WorldsByName.end())
->>>>>>> 31b22e14
 		return itr->second;
 	}
 
