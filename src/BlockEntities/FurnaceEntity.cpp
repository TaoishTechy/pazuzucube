
#include "Globals.h"  // NOTE: MSVC stupidness requires this to be the same across all modules

#include "FurnaceEntity.h"
#include "../UI/Window.h"
#include "../Entities/Player.h"
#include "../Root.h"
#include "../Chunk.h"






enum
{
	PROGRESSBAR_FUEL = 0,
	PROGRESSBAR_SMELTING = 2,
	PROGRESSBAR_SMELTING_CONFIRM = 3,
} ;





cFurnaceEntity::cFurnaceEntity(int a_BlockX, int a_BlockY, int a_BlockZ, BLOCKTYPE a_BlockType, NIBBLETYPE a_BlockMeta, cWorld * a_World) :
	super(a_BlockType, a_BlockX, a_BlockY, a_BlockZ, ContentsWidth, ContentsHeight, a_World),
	m_BlockMeta(a_BlockMeta),
	m_CurrentRecipe(NULL),
	m_IsDestroyed(false),
	m_IsCooking(a_BlockType == E_BLOCK_LIT_FURNACE),
	m_NeedCookTime(0),
	m_TimeCooked(0),
	m_FuelBurnTime(0),
	m_TimeBurned(0)
{
	m_Contents.AddListener(*this);
}





cFurnaceEntity::~cFurnaceEntity()
{
	// Tell window its owner is destroyed
	cWindow * Window = GetWindow();
	if (Window != NULL)
	{
		Window->OwnerDestroyed();
	}
}





void cFurnaceEntity::UsedBy(cPlayer * a_Player)
{
	cWindow * Window = GetWindow();
	if (Window == nullptr)
	{
		OpenWindow(new cFurnaceWindow(m_PosX, m_PosY, m_PosZ, this));
		Window = GetWindow();
	}

	if (Window != nullptr)
	{
		if (a_Player->GetWindow() != Window)
		{
			a_Player->OpenWindow(Window);
<<<<<<< HEAD
=======
			BroadcastProgress(PROGRESSBAR_FUEL,     static_cast<short>(m_LastProgressFuel));
			BroadcastProgress(PROGRESSBAR_SMELTING, static_cast<short>(m_LastProgressCook));
>>>>>>> 4a257603
		}
	}

	UpdateProgressBars(true);
}





bool cFurnaceEntity::ContinueCooking(void)
{
	UpdateInput();
	UpdateFuel();
	return m_IsCooking;
}





bool cFurnaceEntity::Tick(float a_Dt, cChunk & a_Chunk)
{
	UNUSED(a_Dt);

	if (m_FuelBurnTime <= 0)
	{
		// If a furnace is out of fuel, the progress bar reverses at twice the speed of cooking.
		m_TimeCooked = std::max((m_TimeCooked - 2), 0);

		// Reset progressbars, block type, and bail out
		m_BlockType = E_BLOCK_FURNACE;
		a_Chunk.FastSetBlock(GetRelX(), m_PosY, GetRelZ(), E_BLOCK_FURNACE, m_BlockMeta);
		UpdateProgressBars();
		return false;
	}

	if (m_IsCooking)
	{
		m_TimeCooked++;
		if (m_TimeCooked >= m_NeedCookTime)
		{
			// Finished smelting one item
			FinishOne();
		}
	}

	m_TimeBurned++;
	if (m_TimeBurned >= m_FuelBurnTime)
	{
		// The current fuel has been exhausted, use another one, if possible
		BurnNewFuel();
	}

	UpdateProgressBars();

	return true;
}





void cFurnaceEntity::SendTo(cClientHandle & a_Client)
{
	// Nothing needs to be sent
	UNUSED(a_Client);
}





void cFurnaceEntity::BroadcastProgress(short a_ProgressbarID, short a_Value)
{
	cWindow * Window = GetWindow();
	if (Window != NULL)
	{
		Window->SetProperty(a_ProgressbarID, a_Value);
	}
}





void cFurnaceEntity::FinishOne()
{
	m_TimeCooked = 0;

	if (m_Contents.GetSlot(fsOutput).IsEmpty())
	{
		m_Contents.SetSlot(fsOutput, *m_CurrentRecipe->Out);
	}
	else
	{
		m_Contents.ChangeSlotCount(fsOutput, m_CurrentRecipe->Out->m_ItemCount);
	}
	m_Contents.ChangeSlotCount(fsInput, -m_CurrentRecipe->In->m_ItemCount);
<<<<<<< HEAD
=======

	UpdateIsCooking();
>>>>>>> 4a257603
}





void cFurnaceEntity::BurnNewFuel(void)
{
	cFurnaceRecipe * FR = cRoot::Get()->GetFurnaceRecipe();
	int NewTime = FR->GetBurnTime(m_Contents.GetSlot(fsFuel));
	if (NewTime == 0)
	{
		// The item in the fuel slot is not suitable
		SetBurnTimes(0, 0);
		SetIsCooking(false);
		return;
	}

	// Is the input and output ready for cooking?
	if (!CanCookInputToOutput())
	{
		return;
	}

	// Burn one new fuel:
	SetBurnTimes(NewTime, 0);
	SetIsCooking(true);
	if (m_Contents.GetSlot(fsFuel).m_ItemType == E_ITEM_LAVA_BUCKET)
	{
		m_Contents.SetSlot(fsFuel, cItem(E_ITEM_BUCKET));
	}
	else
	{
		m_Contents.ChangeSlotCount(fsFuel, -1);
	}
}





void cFurnaceEntity::OnSlotChanged(cItemGrid * a_ItemGrid, int a_SlotNum)
{
	super::OnSlotChanged(a_ItemGrid, a_SlotNum);

<<<<<<< HEAD
	if (m_IsDestroyed)
=======
	if (m_World == NULL)
>>>>>>> 4a257603
	{
		return;
	}

	ASSERT(a_ItemGrid == &m_Contents);
	switch (a_SlotNum)
	{
<<<<<<< HEAD
		case fsInput:  UpdateInput();  break;		
		case fsFuel:   UpdateFuel();   break;		
		case fsOutput: UpdateOutput(); break;
		default: ASSERT(!"Invalid furnace slot update!"); break;
=======
		case fsInput:
		{
			UpdateInput();
			break;
		}

		case fsFuel:
		{
			UpdateFuel();
			break;
		}

		case fsOutput:
		{
			UpdateOutput();
			break;
		}
>>>>>>> 4a257603
	}
}






void cFurnaceEntity::UpdateInput(void)
{
	if (!m_Contents.GetSlot(fsInput).IsEqual(m_LastInput))
	{
		// The input is different from what we had before, reset the cooking time
		m_TimeCooked = 0;
	}
	m_LastInput = m_Contents.GetSlot(fsInput);

	cFurnaceRecipe * FR = cRoot::Get()->GetFurnaceRecipe();
	m_CurrentRecipe = FR->GetRecipeFrom(m_Contents.GetSlot(fsInput));
	if (!CanCookInputToOutput())
	{
		// This input cannot be cooked, reset cook counter immediately
		SetCookTimes(0, 0);
		SetIsCooking(false);
	}
	else
	{
		m_NeedCookTime = m_CurrentRecipe->CookTime;
		SetIsCooking(true);

		// Start burning new fuel if there's no flame now:
		if (GetFuelBurnTimeLeft() <= 0)
		{
			BurnNewFuel();
		}
	}
}





void cFurnaceEntity::UpdateFuel(void)
{
	if (m_FuelBurnTime > m_TimeBurned)
	{
		// The current fuel is still burning, don't modify anything:
		return;
	}

	// The current fuel is spent, try to burn some more:
	BurnNewFuel();
}





void cFurnaceEntity::UpdateOutput(void)
{
	if (!CanCookInputToOutput())
	{
		// Cannot cook anymore:
		SetCookTimes(0, 0);
		SetIsCooking(false);
		return;
	}

	// No need to burn new fuel, the Tick() function will take care of that

	// Can cook, start cooking if not already underway:
	m_NeedCookTime = m_CurrentRecipe->CookTime;
	SetIsCooking(m_FuelBurnTime > 0);
}





<<<<<<< HEAD
=======
/// Updates the m_IsCooking, based on the input slot, output slot and m_FuelBurnTime / m_TimeBurned
void cFurnaceEntity::UpdateIsCooking(void)
{
	if (
		!CanCookInputToOutput() ||        // Cannot cook this
		(m_FuelBurnTime <= 0) ||          // No fuel
		(m_TimeBurned >= m_FuelBurnTime)  // Fuel burnt out
	)
	{
		// Reset everything
		SetIsCooking(false);
		m_TimeCooked = 0;
		m_NeedCookTime = 0;
		return;
	}

	SetIsCooking(true);
}





/// Returns true if the input can be cooked into output and the item counts allow for another cooking operation
>>>>>>> 4a257603
bool cFurnaceEntity::CanCookInputToOutput(void) const
{
	if (m_CurrentRecipe == NULL)
	{
		// This input cannot be cooked
		return false;
	}

	const cItem & Slot = m_Contents.GetSlot(fsOutput);
	if (Slot.IsEmpty())
	{
		// The output is empty, can cook
		return true;
	}

	if (!Slot.IsEqual(*m_CurrentRecipe->Out))
	{
		// The output slot is blocked with something that cannot be stacked with the recipe's output
		return false;
	}

	if (Slot.IsFullStack())
	{
		// Cannot add any more items to the output slot
		return false;
	}

	return true;
}





void cFurnaceEntity::UpdateProgressBars(bool a_ForceUpdate)
{
	// In order to preserve bandwidth, an update is sent only every 10th tick
<<<<<<< HEAD
	if (!a_ForceUpdate && (m_World->GetWorldAge() % 10 != 0))
	{
		return;
	}
	
	int CurFuel = (m_FuelBurnTime > 0) ? 200 - (200 * m_TimeBurned / m_FuelBurnTime) : 0;
	BroadcastProgress(PROGRESSBAR_FUEL, static_cast<short>(CurFuel));
	
	int CurCook = (m_NeedCookTime > 0) ? (200 * m_TimeCooked / m_NeedCookTime) : 0;	
	BroadcastProgress(PROGRESSBAR_SMELTING_CONFIRM, 200);  // Post 1.8, Mojang requires a random packet with an ID of three and value of 200. Wat. Wat. Wat.
	BroadcastProgress(PROGRESSBAR_SMELTING, static_cast<short>(CurCook));
=======
	// That's why the comparisons use the division by eight

	int CurFuel = (m_FuelBurnTime > 0) ? (200 - 200 * m_TimeBurned / m_FuelBurnTime) : 0;
	if ((CurFuel / 8) != (m_LastProgressFuel / 8))
	{
		BroadcastProgress(PROGRESSBAR_FUEL, static_cast<short>(CurFuel));
		m_LastProgressFuel = CurFuel;
	}

	int CurCook = (m_NeedCookTime > 0) ? (200 * m_TimeCooked / m_NeedCookTime) : 0;
	if ((CurCook / 8) != (m_LastProgressCook / 8))
	{
		BroadcastProgress(PROGRESSBAR_SMELTING, static_cast<short>(CurCook));
		m_LastProgressCook = CurCook;
	}
>>>>>>> 4a257603
}





void cFurnaceEntity::SetIsCooking(bool a_IsCooking)
{
	if (a_IsCooking == m_IsCooking)
	{
		return;
	}
	m_IsCooking = a_IsCooking;

<<<<<<< HEAD
	// Only light the furnace as it is extinguished only when the fuel runs out, not when cooking stops - handled in this::Tick()
	if (m_IsCooking)
	{
		m_BlockType = E_BLOCK_LIT_FURNACE;
		m_World->FastSetBlock(m_PosX, m_PosY, m_PosZ, E_BLOCK_LIT_FURNACE, m_BlockMeta);
	}
}



	
=======
	// Light or extinguish the furnace:
	m_World->FastSetBlock(m_PosX, m_PosY, m_PosZ, m_IsCooking ? E_BLOCK_LIT_FURNACE : E_BLOCK_FURNACE, m_BlockMeta);
}
>>>>>>> 4a257603
<|MERGE_RESOLUTION|>--- conflicted
+++ resolved
@@ -69,11 +69,6 @@
 		if (a_Player->GetWindow() != Window)
 		{
 			a_Player->OpenWindow(Window);
-<<<<<<< HEAD
-=======
-			BroadcastProgress(PROGRESSBAR_FUEL,     static_cast<short>(m_LastProgressFuel));
-			BroadcastProgress(PROGRESSBAR_SMELTING, static_cast<short>(m_LastProgressCook));
->>>>>>> 4a257603
 		}
 	}
 
@@ -173,11 +168,6 @@
 		m_Contents.ChangeSlotCount(fsOutput, m_CurrentRecipe->Out->m_ItemCount);
 	}
 	m_Contents.ChangeSlotCount(fsInput, -m_CurrentRecipe->In->m_ItemCount);
-<<<<<<< HEAD
-=======
-
-	UpdateIsCooking();
->>>>>>> 4a257603
 }
 
 
@@ -223,11 +213,7 @@
 {
 	super::OnSlotChanged(a_ItemGrid, a_SlotNum);
 
-<<<<<<< HEAD
 	if (m_IsDestroyed)
-=======
-	if (m_World == NULL)
->>>>>>> 4a257603
 	{
 		return;
 	}
@@ -235,30 +221,10 @@
 	ASSERT(a_ItemGrid == &m_Contents);
 	switch (a_SlotNum)
 	{
-<<<<<<< HEAD
-		case fsInput:  UpdateInput();  break;		
-		case fsFuel:   UpdateFuel();   break;		
+		case fsInput:  UpdateInput();  break;
+		case fsFuel:   UpdateFuel();   break;
 		case fsOutput: UpdateOutput(); break;
 		default: ASSERT(!"Invalid furnace slot update!"); break;
-=======
-		case fsInput:
-		{
-			UpdateInput();
-			break;
-		}
-
-		case fsFuel:
-		{
-			UpdateFuel();
-			break;
-		}
-
-		case fsOutput:
-		{
-			UpdateOutput();
-			break;
-		}
->>>>>>> 4a257603
 	}
 }
 
@@ -338,33 +304,6 @@
 
 
 
-<<<<<<< HEAD
-=======
-/// Updates the m_IsCooking, based on the input slot, output slot and m_FuelBurnTime / m_TimeBurned
-void cFurnaceEntity::UpdateIsCooking(void)
-{
-	if (
-		!CanCookInputToOutput() ||        // Cannot cook this
-		(m_FuelBurnTime <= 0) ||          // No fuel
-		(m_TimeBurned >= m_FuelBurnTime)  // Fuel burnt out
-	)
-	{
-		// Reset everything
-		SetIsCooking(false);
-		m_TimeCooked = 0;
-		m_NeedCookTime = 0;
-		return;
-	}
-
-	SetIsCooking(true);
-}
-
-
-
-
-
-/// Returns true if the input can be cooked into output and the item counts allow for another cooking operation
->>>>>>> 4a257603
 bool cFurnaceEntity::CanCookInputToOutput(void) const
 {
 	if (m_CurrentRecipe == NULL)
@@ -402,35 +341,17 @@
 void cFurnaceEntity::UpdateProgressBars(bool a_ForceUpdate)
 {
 	// In order to preserve bandwidth, an update is sent only every 10th tick
-<<<<<<< HEAD
 	if (!a_ForceUpdate && (m_World->GetWorldAge() % 10 != 0))
 	{
 		return;
 	}
-	
+
 	int CurFuel = (m_FuelBurnTime > 0) ? 200 - (200 * m_TimeBurned / m_FuelBurnTime) : 0;
 	BroadcastProgress(PROGRESSBAR_FUEL, static_cast<short>(CurFuel));
 	
 	int CurCook = (m_NeedCookTime > 0) ? (200 * m_TimeCooked / m_NeedCookTime) : 0;	
 	BroadcastProgress(PROGRESSBAR_SMELTING_CONFIRM, 200);  // Post 1.8, Mojang requires a random packet with an ID of three and value of 200. Wat. Wat. Wat.
 	BroadcastProgress(PROGRESSBAR_SMELTING, static_cast<short>(CurCook));
-=======
-	// That's why the comparisons use the division by eight
-
-	int CurFuel = (m_FuelBurnTime > 0) ? (200 - 200 * m_TimeBurned / m_FuelBurnTime) : 0;
-	if ((CurFuel / 8) != (m_LastProgressFuel / 8))
-	{
-		BroadcastProgress(PROGRESSBAR_FUEL, static_cast<short>(CurFuel));
-		m_LastProgressFuel = CurFuel;
-	}
-
-	int CurCook = (m_NeedCookTime > 0) ? (200 * m_TimeCooked / m_NeedCookTime) : 0;
-	if ((CurCook / 8) != (m_LastProgressCook / 8))
-	{
-		BroadcastProgress(PROGRESSBAR_SMELTING, static_cast<short>(CurCook));
-		m_LastProgressCook = CurCook;
-	}
->>>>>>> 4a257603
 }
 
 
@@ -445,20 +366,10 @@
 	}
 	m_IsCooking = a_IsCooking;
 
-<<<<<<< HEAD
 	// Only light the furnace as it is extinguished only when the fuel runs out, not when cooking stops - handled in this::Tick()
 	if (m_IsCooking)
 	{
 		m_BlockType = E_BLOCK_LIT_FURNACE;
 		m_World->FastSetBlock(m_PosX, m_PosY, m_PosZ, E_BLOCK_LIT_FURNACE, m_BlockMeta);
 	}
-}
-
-
-
-	
-=======
-	// Light or extinguish the furnace:
-	m_World->FastSetBlock(m_PosX, m_PosY, m_PosZ, m_IsCooking ? E_BLOCK_LIT_FURNACE : E_BLOCK_FURNACE, m_BlockMeta);
-}
->>>>>>> 4a257603
+}