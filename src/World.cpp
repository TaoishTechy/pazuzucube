
#include "Globals.h"  // NOTE: MSVC stupidness requires this to be the same across all modules

#include "BlockID.h"
#include "World.h"
#include "ChunkDef.h"
#include "ClientHandle.h"
#include "Server.h"
#include "Item.h"
#include "Root.h"
#include "IniFile.h"
#include "ChunkMap.h"
#include "Generating/ChunkDesc.h"
#include "SetChunkData.h"

// Serializers
#include "WorldStorage/ScoreboardSerializer.h"

// Entities (except mobs):
#include "Entities/ExpOrb.h"
#include "Entities/FallingBlock.h"
#include "Entities/Minecart.h"
#include "Entities/Pickup.h"
#include "Entities/Player.h"
#include "Entities/TNTEntity.h"

#include "BlockEntities/CommandBlockEntity.h"
#include "BlockEntities/BeaconEntity.h"

// Simulators:
#include "Simulator/SimulatorManager.h"
#include "Simulator/FloodyFluidSimulator.h"
#include "Simulator/FluidSimulator.h"
#include "Simulator/FireSimulator.h"
#include "Simulator/NoopFluidSimulator.h"
#include "Simulator/NoopRedstoneSimulator.h"
#include "Simulator/SandSimulator.h"
#include "Simulator/IncrementalRedstoneSimulator.h"
#include "Simulator/VanillaFluidSimulator.h"
#include "Simulator/VaporizeFluidSimulator.h"

// Mobs:
#include "Mobs/IncludeAllMonsters.h"
#include "MobCensus.h"
#include "MobSpawner.h"

#include "Generating/Trees.h"
#include "Bindings/PluginManager.h"
#include "Blocks/BlockHandler.h"

#include "Tracer.h"

// DEBUG: Test out the cLineBlockTracer class by tracing a few lines:
#include "LineBlockTracer.h"

#ifndef _WIN32
	#include <stdlib.h>
#endif





const int TIME_SUNSET        = 12000;
const int TIME_NIGHT_START   = 13187;
const int TIME_NIGHT_END     = 22812;
const int TIME_SUNRISE       = 23999;
const int TIME_SPAWN_DIVISOR =   148;





////////////////////////////////////////////////////////////////////////////////
// cSpawnPrepare:

/** Generates and lights the spawn area of the world. Runs as a separate thread. */
class cSpawnPrepare:
	public cIsThread,
	public cChunkCoordCallback
{
	typedef cIsThread super;

public:
	cSpawnPrepare(cWorld & a_World, int a_SpawnChunkX, int a_SpawnChunkZ, int a_PrepareDistance):
		super("SpawnPrepare"),
		m_World(a_World),
		m_SpawnChunkX(a_SpawnChunkX),
		m_SpawnChunkZ(a_SpawnChunkZ),
		m_PrepareDistance(a_PrepareDistance),
		m_MaxIdx(a_PrepareDistance * a_PrepareDistance),
		m_NumPrepared(0),
<<<<<<< HEAD
=======
		m_LastReportTime(0),
>>>>>>> c8e75994
		m_LastReportChunkCount(0)
	{
		// Start the thread:
		Start();

		// Wait for start confirmation, so that the thread can be waited-upon after the constructor returns:
		m_EvtStarted.Wait();
	}


	// cIsThread override:
	virtual void Execute(void) override
	{
		// Confirm thread start:
		m_EvtStarted.Set();

		// Queue the initial chunks:
		m_MaxIdx = m_PrepareDistance * m_PrepareDistance;
		int maxQueue = std::min(m_MaxIdx - 1, 100);  // Number of chunks to queue at once
		m_NextIdx = maxQueue;
<<<<<<< HEAD
		m_LastReportTime = std::chrono::steady_clock::now();
=======
		m_LastReportTime = m_Timer.GetNowTime();
>>>>>>> c8e75994
		for (int i = 0; i < maxQueue; i++)
		{
			int chunkX, chunkZ;
			DecodeChunkCoords(i, chunkX, chunkZ);
			m_World.GetLightingThread().QueueChunk(chunkX, chunkZ, this);
		}  // for i

		// Wait for the lighting thread to prepare everything. Event is set in the Call() callback:
		m_EvtFinished.Wait();
	}

protected:
	cWorld & m_World;
	int m_SpawnChunkX;
	int m_SpawnChunkZ;
	int m_PrepareDistance;

	/** The index of the next chunk to be queued in the lighting thread. */
	int m_NextIdx;

	/** The maximum index of the prepared chunks. Queueing stops when m_NextIdx reaches this number. */
	int m_MaxIdx;

	/** Total number of chunks already finished preparing. Preparation finishes when this number reaches m_MaxIdx. */
	int m_NumPrepared;

	/** Event used to signal that the thread has started. */
	cEvent m_EvtStarted;

	/** Event used to signal that the preparation is finished. */
	cEvent m_EvtFinished;

<<<<<<< HEAD
	/** The timestamp of the last progress report emitted. */
	std::chrono::steady_clock::time_point m_LastReportTime;
=======
	/** The timer used to report progress every second. */
	cTimer m_Timer;

	/** The timestamp of the last progress report emitted. */
	long long m_LastReportTime;
>>>>>>> c8e75994

	/** Number of chunks prepared when the last progress report was emitted. */
	int m_LastReportChunkCount;

<<<<<<< HEAD
=======

>>>>>>> c8e75994
	// cChunkCoordCallback override:
	virtual void Call(int a_ChunkX, int a_ChunkZ)
	{
		// Check if this was the last chunk:
		m_NumPrepared += 1;
		if (m_NumPrepared >= m_MaxIdx)
		{
			m_EvtFinished.Set();
<<<<<<< HEAD
=======
			// Must return here, because "this" may have gotten deleted by the previous line
			return;
>>>>>>> c8e75994
		}

		// Queue another chunk, if appropriate:
		if (m_NextIdx < m_MaxIdx)
		{
			int chunkX, chunkZ;
			DecodeChunkCoords(m_NextIdx, chunkX, chunkZ);
			m_World.GetLightingThread().QueueChunk(chunkX, chunkZ, this);
			m_NextIdx += 1;
		}

		// Report progress every 1 second:
<<<<<<< HEAD
		auto Now = std::chrono::steady_clock::now();
		if (Now - m_LastReportTime > std::chrono::seconds(1))
		{
			float PercentDone = static_cast<float>(m_NumPrepared * 100) / m_MaxIdx;
			float ChunkSpeed = static_cast<float>((m_NumPrepared - m_LastReportChunkCount) * 1000) / std::chrono::duration_cast<std::chrono::milliseconds>(Now - m_LastReportTime).count();
			LOG("Preparing spawn (%s): %.02f%% (%d/%d; %.02f chunks/s)",
				m_World.GetName().c_str(), PercentDone, m_NumPrepared, m_MaxIdx, ChunkSpeed
			);
			m_LastReportTime = Now;
=======
		long long now = m_Timer.GetNowTime();
		if (now - m_LastReportTime > 1000)
		{
			float percentDone = static_cast<float>(m_NumPrepared * 100) / m_MaxIdx;
			float chunkSpeed = static_cast<float>((m_NumPrepared - m_LastReportChunkCount) * 1000) / (now - m_LastReportTime);
			LOG("Preparing spawn (%s): %.02f%% done (%d chunks out of %d; %.02f chunks / sec)",
				m_World.GetName().c_str(), percentDone, m_NumPrepared, m_MaxIdx, chunkSpeed
			);
			m_LastReportTime = now;
>>>>>>> c8e75994
			m_LastReportChunkCount = m_NumPrepared;
		}
	}


	/** Decodes the index into chunk coords. Provides the specific chunk ordering. */
	void DecodeChunkCoords(int a_Idx, int & a_ChunkX, int & a_ChunkZ)
	{
		// A zigzag pattern from the top to bottom, each row alternating between forward-x and backward-x:
		int z = a_Idx / m_PrepareDistance;
		int x = a_Idx % m_PrepareDistance;
		if ((z & 1) == 0)
		{
			// Reverse every second row:
			x = m_PrepareDistance - 1 - x;
		}
		a_ChunkZ = m_SpawnChunkZ + z - m_PrepareDistance / 2;
		a_ChunkX = m_SpawnChunkX + x - m_PrepareDistance / 2;
	}
};





////////////////////////////////////////////////////////////////////////////////
// cWorld::cLock:

cWorld::cLock::cLock(cWorld & a_World) :
	super(&(a_World.m_ChunkMap->GetCS()))
{
}





////////////////////////////////////////////////////////////////////////////////
// cWorld::cTickThread:

cWorld::cTickThread::cTickThread(cWorld & a_World) :
	super(Printf("WorldTickThread: %s", a_World.GetName().c_str())),
	m_World(a_World)
{
}





void cWorld::cTickThread::Execute(void)
{
	auto LastTime = std::chrono::steady_clock::now();
	static const auto msPerTick = std::chrono::milliseconds(50);
	auto TickTime = std::chrono::steady_clock::duration(50);

	while (!m_ShouldTerminate)
	{
		auto NowTime = std::chrono::steady_clock::now();
		m_World.Tick(static_cast<float>(std::chrono::duration_cast<std::chrono::milliseconds>(NowTime - LastTime).count()), std::chrono::duration_cast<std::chrono::duration<int>>(TickTime).count());
		TickTime = std::chrono::steady_clock::now() - NowTime;
		
		if (TickTime < msPerTick)
		{
			// Stretch tick time until it's at least msPerTick
			std::this_thread::sleep_for(msPerTick - TickTime);
		}

		LastTime = NowTime;
	}
}





////////////////////////////////////////////////////////////////////////////////
// cWorld:

cWorld::cWorld(const AString & a_WorldName, eDimension a_Dimension, const AString & a_OverworldName) :
	m_WorldName(a_WorldName),
	m_OverworldName(a_OverworldName),
	m_IniFileName(m_WorldName + "/world.ini"),
	m_StorageSchema("Default"),
#ifdef __arm__
	m_StorageCompressionFactor(0),
#else
	m_StorageCompressionFactor(6),
#endif
	m_Dimension(a_Dimension),
	m_IsSpawnExplicitlySet(false),
	m_IsDaylightCycleEnabled(true),
	m_WorldAgeSecs(0),
	m_TimeOfDaySecs(0),
	m_WorldAge(0),
	m_TimeOfDay(0),
	m_LastTimeUpdate(0),
	m_SkyDarkness(0),
	m_GameMode(gmNotSet),
	m_bEnabledPVP(false),
	m_IsDeepSnowEnabled(false),
	m_ShouldLavaSpawnFire(true),
	m_VillagersShouldHarvestCrops(true),
	m_SimulatorManager(),
	m_SandSimulator(),
	m_WaterSimulator(nullptr),
	m_LavaSimulator(nullptr),
	m_FireSimulator(),
	m_RedstoneSimulator(nullptr),
	m_MaxPlayers(10),
	m_ChunkMap(),
	m_bAnimals(true),
	m_Weather(eWeather_Sunny),
	m_WeatherInterval(24000),  // Guaranteed 1 day of sunshine at server start :)
	m_MaxCactusHeight(3),
	m_MaxSugarcaneHeight(4),
	m_IsCactusBonemealable(false),
	m_IsCarrotsBonemealable(true),
	m_IsCropsBonemealable(true),
	m_IsGrassBonemealable(true),
	m_IsMelonStemBonemealable(true),
	m_IsMelonBonemealable(true),
	m_IsPotatoesBonemealable(true),
	m_IsPumpkinStemBonemealable(true),
	m_IsPumpkinBonemealable(true),
	m_IsSaplingBonemealable(true),
	m_IsSugarcaneBonemealable(false),
	m_bCommandBlocksEnabled(true),
	m_bUseChatPrefixes(false),
	m_TNTShrapnelLevel(slNone),
	m_MaxViewDistance(12),
	m_Scoreboard(this),
	m_MapManager(this),
	m_GeneratorCallbacks(*this),
	m_TickThread(*this)
{
	LOGD("cWorld::cWorld(\"%s\")", a_WorldName.c_str());

	cFile::CreateFolder(FILE_IO_PREFIX + m_WorldName);

	// Load the scoreboard
	cScoreboardSerializer Serializer(m_WorldName, &m_Scoreboard);
	Serializer.Load();
}





cWorld::~cWorld()
{
	delete m_WaterSimulator;     m_WaterSimulator    = nullptr;
	delete m_LavaSimulator;      m_LavaSimulator     = nullptr;
	delete m_RedstoneSimulator;  m_RedstoneSimulator = nullptr;

	UnloadUnusedChunks();
	
	m_Storage.WaitForFinish();

	// Unload the scoreboard
	cScoreboardSerializer Serializer(m_WorldName, &m_Scoreboard);
	Serializer.Save();

	m_MapManager.SaveMapData();
}





void cWorld::CastThunderbolt (int a_BlockX, int a_BlockY, int a_BlockZ)
{
	BroadcastThunderbolt(a_BlockX, a_BlockY, a_BlockZ);
}





int cWorld::GetDefaultWeatherInterval(eWeather a_Weather)
{
	switch (a_Weather)
	{
		case eWeather_Sunny:
		{
			return 14400 + (m_TickRand.randInt() % 4800);  // 12 - 16 minutes
		}
		case eWeather_Rain:
		{
			return 9600 + (m_TickRand.randInt() % 7200);   // 8 - 14 minutes
		}
		case eWeather_ThunderStorm:
		{
			return 2400 + (m_TickRand.randInt() % 4800);   // 2 - 6 minutes
		}
	}
	LOGWARNING("%s: Missing default weather interval for weather %d.", __FUNCTION__, a_Weather);
	return -1;
}





void cWorld::SetWeather(eWeather a_NewWeather)
{
	// Do the plugins agree? Do they want a different weather?
	if (cRoot::Get()->GetPluginManager()->CallHookWeatherChanging(*this, a_NewWeather))
	{
		m_WeatherInterval = GetDefaultWeatherInterval(m_Weather);
		return;
	}
	
	// Set new period for the selected weather:
	m_WeatherInterval = GetDefaultWeatherInterval(a_NewWeather);
	
	// The weather can't be found:
	if (m_WeatherInterval < 0)
	{
		return;
	}
	
	m_Weather = a_NewWeather;
	BroadcastWeather(m_Weather);
	
	// Let the plugins know about the change:
	cPluginManager::Get()->CallHookWeatherChanged(*this);
}





void cWorld::ChangeWeather(void)
{
	// In the next tick the weather will be changed
	m_WeatherInterval = 0;
}





void cWorld::SetNextBlockTick(int a_BlockX, int a_BlockY, int a_BlockZ)
{
	return m_ChunkMap->SetNextBlockTick(a_BlockX, a_BlockY, a_BlockZ);
}





void cWorld::InitializeSpawn(void)
{
	if (!m_IsSpawnExplicitlySet)
	{
		// Spawn position wasn't already explicitly set, enerate random solid-land coordinate and then write it to the world configuration:
		GenerateRandomSpawn();
		cIniFile IniFile;
		IniFile.ReadFile(m_IniFileName);
		IniFile.SetValueF("SpawnPosition", "X", m_SpawnX);
		IniFile.SetValueF("SpawnPosition", "Y", m_SpawnY);
		IniFile.SetValueF("SpawnPosition", "Z", m_SpawnZ);
		IniFile.WriteFile(m_IniFileName);
	}

	int ChunkX = 0, ChunkZ = 0;
	cChunkDef::BlockToChunk((int)m_SpawnX, (int)m_SpawnZ, ChunkX, ChunkZ);
	
	// For the debugging builds, don't make the server build too much world upon start:
	#if defined(_DEBUG) || defined(ANDROID_NDK)
		const int DefaultViewDist = 9;
	#else
		const int DefaultViewDist = 20;  // Always prepare an area 20 chunks across, no matter what the actual cClientHandle::VIEWDISTANCE is
	#endif  // _DEBUG
	cIniFile IniFile;
	IniFile.ReadFile(m_IniFileName);
	int ViewDist = IniFile.GetValueSetI("SpawnPosition", "PregenerateDistance", DefaultViewDist);
	IniFile.WriteFile(m_IniFileName);

	cSpawnPrepare prep(*this, ChunkX, ChunkZ, ViewDist);
	prep.Wait();
	
	#ifdef TEST_LINEBLOCKTRACER
	// DEBUG: Test out the cLineBlockTracer class by tracing a few lines:
	class cTracerCallbacks :
		public cBlockTracer::cCallbacks
	{
		virtual bool OnNextBlock(int a_BlockX, int a_BlockY, int a_BlockZ, BLOCKTYPE a_BlockType, NIBBLETYPE a_BlockMeta) override
		{
			LOGD("Block {%d, %d, %d}: %d:%d (%s)",
				a_BlockX, a_BlockY, a_BlockZ, a_BlockType, a_BlockMeta,
				ItemToString(cItem(a_BlockType, 1, a_BlockMeta)).c_str()
			);
			return false;
		}
		
		virtual bool OnNextBlockNoData(int a_BlockX, int a_BlockY, int a_BlockZ) override
		{
			LOGD("Block {%d, %d, %d}: no data available",
				a_BlockX, a_BlockY, a_BlockZ
			);
			return false;
		}

		virtual bool OnOutOfWorld(double a_BlockX, double a_BlockY, double a_BlockZ) override
		{
			LOGD("Out of world at {%f, %f, %f}", a_BlockX, a_BlockY, a_BlockZ);
			return false;
		}

		virtual bool OnIntoWorld(double a_BlockX, double a_BlockY, double a_BlockZ) override
		{
			LOGD("Into world at {%f, %f, %f}", a_BlockX, a_BlockY, a_BlockZ);
			return false;
		}

		virtual void OnNoMoreHits(void) override
		{
			LOGD("No more hits");
		}
	} Callbacks;
	LOGD("Spawn is at {%f, %f, %f}", m_SpawnX, m_SpawnY, m_SpawnZ);
	LOGD("Tracing a line along +X:");
	cLineBlockTracer::Trace(*this, Callbacks, m_SpawnX - 10, m_SpawnY, m_SpawnZ, m_SpawnX + 10, m_SpawnY, m_SpawnZ);
	LOGD("Tracing a line along -Z:");
	cLineBlockTracer::Trace(*this, Callbacks, m_SpawnX, m_SpawnY, m_SpawnZ + 10, m_SpawnX, m_SpawnY, m_SpawnZ - 10);
	LOGD("Tracing a line along -Y, out of world:");
	cLineBlockTracer::Trace(*this, Callbacks, m_SpawnX, 260, m_SpawnZ, m_SpawnX, -5, m_SpawnZ);
	LOGD("Tracing a line along XY:");
	cLineBlockTracer::Trace(*this, Callbacks, m_SpawnX - 10, m_SpawnY - 10, m_SpawnZ, m_SpawnX + 10, m_SpawnY + 10, m_SpawnZ);
	LOGD("Tracing a line in generic direction:");
	cLineBlockTracer::Trace(*this, Callbacks, m_SpawnX - 15, m_SpawnY - 5, m_SpawnZ + 7.5, m_SpawnX + 13, m_SpawnY - 10, m_SpawnZ + 8.5);
	LOGD("Tracing tests done");
	#endif  // TEST_LINEBLOCKTRACER
}





void cWorld::Start(void)
{
	m_SpawnX = 0;
	m_SpawnY = cChunkDef::Height;
	m_SpawnZ = 0;
	m_GameMode = eGameMode_Creative;

	cIniFile IniFile;
	if (!IniFile.ReadFile(m_IniFileName))
	{
		LOGWARNING("Cannot read world settings from \"%s\", defaults will be used.", m_IniFileName.c_str());

		// TODO: More descriptions for each key
		IniFile.AddHeaderComment(" This is the per-world configuration file, managing settings such as generators, simulators, and spawn points");
		IniFile.AddKeyComment(" LinkedWorlds", "This section governs portal world linkage; leave a value blank to disabled that associated method of teleportation");
	}

	// The presence of a configuration value overrides everything
	// If no configuration value is found, GetDimension() is written to file and the variable is written to again to ensure that cosmic rays haven't sneakily changed its value
	m_Dimension = StringToDimension(IniFile.GetValueSet("General", "Dimension", DimensionToString(GetDimension())));

	m_BroadcastDeathMessages = IniFile.GetValueSetB("Broadcasting", "BroadcastDeathMessages", true);
	m_BroadcastAchievementMessages = IniFile.GetValueSetB("Broadcasting", "BroadcastAchievementMessages", true);

	SetMaxViewDistance(IniFile.GetValueSetI("SpawnPosition", "MaxViewDistance", 12));

	// Try to find the "SpawnPosition" key and coord values in the world configuration, set the flag if found
	int KeyNum = IniFile.FindKey("SpawnPosition");
	m_IsSpawnExplicitlySet =
	(
		(KeyNum >= 0) &&
		(
			(IniFile.FindValue(KeyNum, "X") >= 0) &&
			(IniFile.FindValue(KeyNum, "Y") >= 0) &&
			(IniFile.FindValue(KeyNum, "Z") >= 0)
		)
	);

	if (m_IsSpawnExplicitlySet)
	{
		LOGD("Spawnpoint explicitly set!");
		m_SpawnX = IniFile.GetValueF("SpawnPosition", "X", m_SpawnX);
		m_SpawnY = IniFile.GetValueF("SpawnPosition", "Y", m_SpawnY);
		m_SpawnZ = IniFile.GetValueF("SpawnPosition", "Z", m_SpawnZ);
	}

	m_StorageSchema               = IniFile.GetValueSet ("Storage",       "Schema",                      m_StorageSchema);
	m_StorageCompressionFactor    = IniFile.GetValueSetI("Storage",       "CompressionFactor",           m_StorageCompressionFactor);
	m_MaxCactusHeight             = IniFile.GetValueSetI("Plants",        "MaxCactusHeight",             3);
	m_MaxSugarcaneHeight          = IniFile.GetValueSetI("Plants",        "MaxSugarcaneHeight",          3);
	m_IsCactusBonemealable        = IniFile.GetValueSetB("Plants",        "IsCactusBonemealable",        false);
	m_IsCarrotsBonemealable       = IniFile.GetValueSetB("Plants",        "IsCarrotsBonemealable",       true);
	m_IsCropsBonemealable         = IniFile.GetValueSetB("Plants",        "IsCropsBonemealable",         true);
	m_IsGrassBonemealable         = IniFile.GetValueSetB("Plants",        "IsGrassBonemealable",         true);
	m_IsMelonStemBonemealable     = IniFile.GetValueSetB("Plants",        "IsMelonStemBonemealable",     true);
	m_IsMelonBonemealable         = IniFile.GetValueSetB("Plants",        "IsMelonBonemealable",         false);
	m_IsPotatoesBonemealable      = IniFile.GetValueSetB("Plants",        "IsPotatoesBonemealable",      true);
	m_IsPumpkinStemBonemealable   = IniFile.GetValueSetB("Plants",        "IsPumpkinStemBonemealable",   true);
	m_IsPumpkinBonemealable       = IniFile.GetValueSetB("Plants",        "IsPumpkinBonemealable",       false);
	m_IsSaplingBonemealable       = IniFile.GetValueSetB("Plants",        "IsSaplingBonemealable",       true);
	m_IsSugarcaneBonemealable     = IniFile.GetValueSetB("Plants",        "IsSugarcaneBonemealable",     false);
	m_IsDeepSnowEnabled           = IniFile.GetValueSetB("Physics",       "DeepSnow",                    true);
	m_ShouldLavaSpawnFire         = IniFile.GetValueSetB("Physics",       "ShouldLavaSpawnFire",         true);
	int TNTShrapnelLevel          = IniFile.GetValueSetI("Physics",       "TNTShrapnelLevel",            (int)slAll);
	m_bCommandBlocksEnabled       = IniFile.GetValueSetB("Mechanics",     "CommandBlocksEnabled",        false);
	m_bEnabledPVP                 = IniFile.GetValueSetB("Mechanics",     "PVPEnabled",                  true);
	m_bUseChatPrefixes            = IniFile.GetValueSetB("Mechanics",     "UseChatPrefixes",             true);
	m_VillagersShouldHarvestCrops = IniFile.GetValueSetB("Monsters",      "VillagersShouldHarvestCrops", true);
	m_IsDaylightCycleEnabled      = IniFile.GetValueSetB("General",       "IsDaylightCycleEnabled",      true);
	int GameMode                  = IniFile.GetValueSetI("General",       "Gamemode",                    (int)m_GameMode);
	int Weather                   = IniFile.GetValueSetI("General",       "Weather",                     (int)m_Weather);
	
	if (GetDimension() == dimOverworld)
	{
		m_NetherWorldName = IniFile.GetValueSet("LinkedWorlds", "NetherWorldName", GetName() + "_nether");
		m_EndWorldName = IniFile.GetValueSet("LinkedWorlds", "EndWorldName", GetName() + "_end");
	}
	else
	{
		m_OverworldName = IniFile.GetValueSet("LinkedWorlds", "OverworldName", GetLinkedOverworldName());
	}
	
	// Adjust the enum-backed variables into their respective bounds:
	m_GameMode         = (eGameMode)     Clamp(GameMode,         (int)gmSurvival, (int)gmSpectator);
	m_TNTShrapnelLevel = (eShrapnelLevel)Clamp(TNTShrapnelLevel, (int)slNone,     (int)slAll);
	m_Weather          = (eWeather)      Clamp(Weather,          (int)wSunny,     (int)wStorm);

	InitialiseGeneratorDefaults(IniFile);
	InitialiseAndLoadMobSpawningValues(IniFile);
	SetTimeOfDay(IniFile.GetValueSetI("General", "TimeInTicks", m_TimeOfDay));

	m_ChunkMap = make_unique<cChunkMap>(this);
	
	m_LastSave = 0;
	m_LastUnload = 0;

	// preallocate some memory for ticking blocks so we don't need to allocate that often
	m_BlockTickQueue.reserve(1000);
	m_BlockTickQueueCopy.reserve(1000);

	// Simulators:
	m_SimulatorManager  = make_unique<cSimulatorManager>(*this);
	m_WaterSimulator    = InitializeFluidSimulator(IniFile, "Water", E_BLOCK_WATER, E_BLOCK_STATIONARY_WATER);
	m_LavaSimulator     = InitializeFluidSimulator(IniFile, "Lava",  E_BLOCK_LAVA,  E_BLOCK_STATIONARY_LAVA);
	m_SandSimulator     = make_unique<cSandSimulator>(*this, IniFile);
	m_FireSimulator     = make_unique<cFireSimulator>(*this, IniFile);
	m_RedstoneSimulator = InitializeRedstoneSimulator(IniFile);

	// Water, Lava and Redstone simulators get registered in their initialize function.
	m_SimulatorManager->RegisterSimulator(m_SandSimulator.get(), 1);
	m_SimulatorManager->RegisterSimulator(m_FireSimulator.get(), 1);

	m_Lighting.Start(this);
	m_Storage.Start(this, m_StorageSchema, m_StorageCompressionFactor);
	m_Generator.Start(m_GeneratorCallbacks, m_GeneratorCallbacks, IniFile);
	m_ChunkSender.Start(this);
	m_TickThread.Start();

	// Init of the spawn monster time (as they are supposed to have different spawn rate)
	m_LastSpawnMonster.insert(std::map<cMonster::eFamily, Int64>::value_type(cMonster::mfHostile, 0));
	m_LastSpawnMonster.insert(std::map<cMonster::eFamily, Int64>::value_type(cMonster::mfPassive, 0));
	m_LastSpawnMonster.insert(std::map<cMonster::eFamily, Int64>::value_type(cMonster::mfAmbient, 0));
	m_LastSpawnMonster.insert(std::map<cMonster::eFamily, Int64>::value_type(cMonster::mfWater, 0));

	m_MapManager.LoadMapData();

	// Save any changes that the defaults may have done to the ini file:
	if (!IniFile.WriteFile(m_IniFileName))
	{
		LOGWARNING("Could not write world config to %s", m_IniFileName.c_str());
	}
}





void cWorld::GenerateRandomSpawn(void)
{
	LOGD("Generating random spawnpoint...");

	// Look for a spawn point at most 100 chunks away from map center:
	for (int i = 0; i < 100; i++)
	{
		EMCSBiome biome = GetBiomeAt((int)m_SpawnX, (int)m_SpawnZ);
		if (
			(biome != biOcean) && (biome != biFrozenOcean) &&  // The biome is acceptable (don't want a small ocean island)
			!IsBlockWaterOrIce(GetBlock((int)m_SpawnX, GetHeight((int)m_SpawnX, (int)m_SpawnZ), (int)m_SpawnZ))  // The terrain is acceptable (don't want to spawn inside a lake / river)
		)
		{
			// A good spawnpoint was found
			break;
		}
		// Try a neighboring chunk:
		if ((GetTickRandomNumber(4) % 2) == 0)  // Randomise whether to increment X or Z coords
		{
			m_SpawnX += cChunkDef::Width;
		}
		else
		{
			m_SpawnZ += cChunkDef::Width;
		}
	}  // for i - 100*

	m_SpawnY = (double)GetHeight((int)m_SpawnX, (int)m_SpawnZ) + 1.6f;  // 1.6f to accomodate player height

	LOGINFO("Generated random spawnpoint position {%i, %i, %i}", (int)m_SpawnX, (int)m_SpawnY, (int)m_SpawnZ);
}





eWeather cWorld::ChooseNewWeather()
{
	// Pick a new weather. Only reasonable transitions allowed:
	switch (m_Weather)
	{
		case eWeather_Sunny:
		case eWeather_ThunderStorm: return eWeather_Rain;
			
		case eWeather_Rain:
		{
			// 1/8 chance of turning into a thunderstorm
			return ((m_TickRand.randInt() % 256) < 32) ? eWeather_ThunderStorm : eWeather_Sunny;
		}
	}
	
	LOGWARNING("Unknown current weather: %d. Setting sunny.", m_Weather);
	ASSERT(!"Unknown weather");
	return eWeather_Sunny;
}





void cWorld::InitialiseGeneratorDefaults(cIniFile & a_IniFile)
{
	switch (GetDimension())
	{
		case dimEnd:
		{
			a_IniFile.GetValueSet("Generator", "Generator",      "Composable");
			a_IniFile.GetValueSet("Generator", "BiomeGen",       "Constant");
			a_IniFile.GetValueSet("Generator", "ConstantBiome",  "End");
			a_IniFile.GetValueSet("Generator", "ShapeGen",       "End");
			a_IniFile.GetValueSet("Generator", "CompositionGen", "End");
			break;
		}
		case dimOverworld:
		{
			a_IniFile.GetValueSet("Generator", "Generator",      "Composable");
			a_IniFile.GetValueSet("Generator", "BiomeGen",       "Grown");
			a_IniFile.GetValueSet("Generator", "ShapeGen",       "BiomalNoise3D");
			a_IniFile.GetValueSet("Generator", "CompositionGen", "Biomal");
			a_IniFile.GetValueSet("Generator", "Finishers",      "Ravines, WormNestCaves, WaterLakes, WaterSprings, LavaLakes, LavaSprings, OreNests, Mineshafts, Trees, Villages, SprinkleFoliage, Ice, Snow, Lilypads, BottomLava, DeadBushes, PreSimulator");
			break;
		}
		case dimNether:
		{
			a_IniFile.GetValueSet("Generator", "Generator",        "Composable");
			a_IniFile.GetValueSet("Generator", "BiomeGen",         "Constant");
			a_IniFile.GetValueSet("Generator", "ConstantBiome",    "Nether");
			a_IniFile.GetValueSet("Generator", "ShapeGen",         "HeightMap");
			a_IniFile.GetValueSet("Generator", "HeightGen",        "Flat");
			a_IniFile.GetValueSet("Generator", "FlatHeight",       "128");
			a_IniFile.GetValueSet("Generator", "CompositionGen",   "Nether");
<<<<<<< HEAD
			a_IniFile.GetValueSet("Generator", "Finishers",        "WormNestCaves, BottomLava, LavaSprings, NetherClumpFoliage, NetherForts, PreSimulator");
=======
			a_IniFile.GetValueSet("Generator", "Finishers",        "SoulsandRims, WormNestCaves, BottomLava, LavaSprings, NetherClumpFoliage, NetherForts, PreSimulator");
>>>>>>> c8e75994
			a_IniFile.GetValueSet("Generator", "BottomLavaHeight", "30");
			break;
		}
		case dimNotSet:
		{
			ASSERT(!"Dimension not set");
			break;
		}
	}
}





void cWorld::InitialiseAndLoadMobSpawningValues(cIniFile & a_IniFile)
{
	AString DefaultMonsters;
	switch (m_Dimension)
	{
		case dimOverworld: DefaultMonsters = "bat, cavespider, chicken, cow, creeper, enderman, horse, mooshroom, ocelot, pig, sheep, silverfish, skeleton, slime, spider, squid, wolf, zombie"; break;
		case dimNether:    DefaultMonsters = "blaze, ghast, magmacube, skeleton, zombie, zombiepigman"; break;
		case dimEnd:       DefaultMonsters = "enderman"; break;
		case dimNotSet:    ASSERT(!"Dimension not set"); break;
	}
	
	m_bAnimals = a_IniFile.GetValueSetB("Monsters", "AnimalsOn", true);
	AString AllMonsters = a_IniFile.GetValueSet("Monsters", "Types", DefaultMonsters);

	if (!m_bAnimals)
	{
		return;
	}

	AStringVector SplitList = StringSplitAndTrim(AllMonsters, ",");
	for (AStringVector::const_iterator itr = SplitList.begin(), end = SplitList.end(); itr != end; ++itr)
	{
		eMonsterType ToAdd = cMonster::StringToMobType(*itr);
		if (ToAdd != mtInvalidType)
		{
			m_AllowedMobs.insert(ToAdd);
			LOGD("Allowed mob: %s", itr->c_str());
		}
		else
		{
			LOG("World \"%s\": Unknown mob type: %s", m_WorldName.c_str(), itr->c_str());
		}
	}
}





void cWorld::Stop(void)
{
	// Delete the clients that have been in this world:
	{
		cCSLock Lock(m_CSClients);
		for (cClientHandleList::iterator itr = m_Clients.begin(); itr != m_Clients.end(); ++itr)
		{
			(*itr)->Destroy();
			delete *itr;
		}  // for itr - m_Clients[]
		m_Clients.clear();
	}

	// Write settings to file; these are all plugin changeable values - keep updated!
	cIniFile IniFile;
	IniFile.ReadFile(m_IniFileName);
		if (GetDimension() == dimOverworld)
		{
			IniFile.SetValue("LinkedWorlds", "NetherWorldName", m_NetherWorldName);
			IniFile.SetValue("LinkedWorlds", "EndWorldName", m_EndWorldName);
		}
		else
		{
			IniFile.SetValue("LinkedWorlds", "OverworldName", m_OverworldName);
		}
		IniFile.SetValueI("Physics", "TNTShrapnelLevel", (int)m_TNTShrapnelLevel);
		IniFile.SetValueB("Mechanics", "CommandBlocksEnabled", m_bCommandBlocksEnabled);
		IniFile.SetValueB("Mechanics", "UseChatPrefixes", m_bUseChatPrefixes);
		IniFile.SetValueB("General", "IsDaylightCycleEnabled", m_IsDaylightCycleEnabled);
		IniFile.SetValueI("General", "Weather", (int)m_Weather);
		IniFile.SetValueI("General", "TimeInTicks", m_TimeOfDay);
	IniFile.WriteFile(m_IniFileName);
	
	m_TickThread.Stop();
	m_Lighting.Stop();
	m_Generator.Stop();
	m_ChunkSender.Stop();
	m_Storage.Stop();
}





void cWorld::Tick(float a_Dt, int a_LastTickDurationMSec)
{
	// Call the plugins
	cPluginManager::Get()->CallHookWorldTick(*this, a_Dt, a_LastTickDurationMSec);
	
	// Set any chunk data that has been queued for setting:
	cSetChunkDataPtrs SetChunkDataQueue;
	{
		cCSLock Lock(m_CSSetChunkDataQueue);
		std::swap(SetChunkDataQueue, m_SetChunkDataQueue);
	}
	for (cSetChunkDataPtrs::iterator itr = SetChunkDataQueue.begin(), end = SetChunkDataQueue.end(); itr != end; ++itr)
	{
		SetChunkData(**itr);
	}  // for itr - SetChunkDataQueue[]

	m_WorldAgeSecs  += (double)a_Dt / 1000.0;
	m_WorldAge  = (Int64)(m_WorldAgeSecs  * 20.0);

	if (m_IsDaylightCycleEnabled)
	{
		// We need sub-tick precision here, that's why we store the time in seconds and calculate ticks off of it
		m_TimeOfDaySecs += (double)a_Dt / 1000.0;

		// Wrap time of day each 20 minutes (1200 seconds)
		if (m_TimeOfDaySecs > 1200.0)
		{
			m_TimeOfDaySecs -= 1200.0;
		}

		m_TimeOfDay = static_cast<int>(m_TimeOfDaySecs * 20.0);

		// Updates the sky darkness based on current time of day
		UpdateSkyDarkness();

		// Broadcast time update every 40 ticks (2 seconds)
		if (m_LastTimeUpdate < m_WorldAge - 40)
		{
			BroadcastTimeUpdate();
			m_LastTimeUpdate = m_WorldAge;
		}
	}

	// Add entities waiting in the queue to be added:
	{
		cCSLock Lock(m_CSEntitiesToAdd);
		for (cEntityList::iterator itr = m_EntitiesToAdd.begin(), end = m_EntitiesToAdd.end(); itr != end; ++itr)
		{
			(*itr)->SetWorld(this);
			m_ChunkMap->AddEntity(*itr);
		}
		m_EntitiesToAdd.clear();
	}

	// Add players waiting in the queue to be added:
	AddQueuedPlayers();

	m_ChunkMap->Tick(a_Dt);

	TickClients(a_Dt);
	TickQueuedBlocks();
	TickQueuedTasks();
	TickScheduledTasks();
	
	GetSimulatorManager()->Simulate(a_Dt);

	TickWeather(a_Dt);

	m_ChunkMap->FastSetQueuedBlocks();

	if (m_WorldAge - m_LastSave > 60 * 5 * 20)  // Save each 5 minutes
	{
		SaveAllChunks();
	}

	if (m_WorldAge - m_LastUnload > 10 * 20)  // Unload every 10 seconds
	{
		UnloadUnusedChunks();
	}

	TickMobs(a_Dt);
}





void cWorld::TickWeather(float a_Dt)
{
	UNUSED(a_Dt);
	// There are no weather changes anywhere but in the Overworld:
	if (GetDimension() != dimOverworld)
	{
		return;
	}

	if (m_WeatherInterval > 0)
	{
		// Not yet, wait for the weather period to end
		m_WeatherInterval--;
	}
	else
	{
		// Change weather:
		SetWeather(ChooseNewWeather());
	}

	if (m_Weather == eWeather_ThunderStorm)
	{
		// 0.5% chance per tick of thunderbolt
		if (m_TickRand.randInt() % 199 == 0)
		{
			CastThunderbolt(0, 0, 0);  // TODO: find random possitions near players to cast thunderbolts.
		}
	}
}





void cWorld::TickMobs(float a_Dt)
{
	// _X 2013_10_22: This is a quick fix for #283 - the world needs to be locked while ticking mobs
	cWorld::cLock Lock(*this);

	// before every Mob action, we have to count them depending on the distance to players, on their family ...
	cMobCensus MobCensus;
	m_ChunkMap->CollectMobCensus(MobCensus);
	if (m_bAnimals)
	{
		// Spawning is enabled, spawn now:
		static const cMonster::eFamily AllFamilies[] =
		{
			cMonster::mfHostile,
			cMonster::mfPassive,
			cMonster::mfAmbient,
			cMonster::mfWater,
		} ;
		for (size_t i = 0; i < ARRAYCOUNT(AllFamilies); i++)
		{
			cMonster::eFamily Family = AllFamilies[i];
			int SpawnDelay = cMonster::GetSpawnDelay(Family);
			if (
				(m_LastSpawnMonster[Family] > m_WorldAge - SpawnDelay) ||  // Not reached the needed ticks before the next round
				MobCensus.IsCapped(Family)
			)
			{
				continue;
			}
			m_LastSpawnMonster[Family] = m_WorldAge;
			cMobSpawner Spawner(Family, m_AllowedMobs);
			if (Spawner.CanSpawnAnything())
			{
				m_ChunkMap->SpawnMobs(Spawner);
				// do the spawn
				for (cMobSpawner::tSpawnedContainer::const_iterator itr2 = Spawner.getSpawned().begin(); itr2 != Spawner.getSpawned().end(); ++itr2)
				{
					SpawnMobFinalize(*itr2);
				}
			}
		}  // for i - AllFamilies[]
	}  // if (Spawning enabled)

	// move close mobs
	cMobProximityCounter::sIterablePair allCloseEnoughToMoveMobs = MobCensus.GetProximityCounter().getMobWithinThosesDistances(-1, 64 * 16);// MG TODO : deal with this magic number (the 16 is the size of a block)
	for (cMobProximityCounter::tDistanceToMonster::const_iterator itr = allCloseEnoughToMoveMobs.m_Begin; itr != allCloseEnoughToMoveMobs.m_End; ++itr)
	{
		itr->second.m_Monster.Tick(a_Dt, itr->second.m_Chunk);
	}

	// remove too far mobs
	cMobProximityCounter::sIterablePair allTooFarMobs = MobCensus.GetProximityCounter().getMobWithinThosesDistances(128 * 16, -1);// MG TODO : deal with this magic number (the 16 is the size of a block)
	for (cMobProximityCounter::tDistanceToMonster::const_iterator itr = allTooFarMobs.m_Begin; itr != allTooFarMobs.m_End; ++itr)
	{
		itr->second.m_Monster.Destroy(true);
	}
}





void cWorld::TickQueuedTasks(void)
{
	// Make a copy of the tasks to avoid deadlocks on accessing m_Tasks
	cTasks Tasks;
	{
		cCSLock Lock(m_CSTasks);
		std::swap(Tasks, m_Tasks);
	}

	// Execute and delete each task:
	for (cTasks::iterator itr = Tasks.begin(), end = Tasks.end(); itr != end; ++itr)
	{
		(*itr)->Run(*this);
	}  // for itr - m_Tasks[]
}





void cWorld::TickScheduledTasks(void)
{
	// Move the tasks to be executed to a seperate vector to avoid deadlocks on accessing m_Tasks
	cScheduledTasks Tasks;
	{
		cCSLock Lock(m_CSScheduledTasks);
		auto WorldAge = m_WorldAge;

		// Move all the due tasks from m_ScheduledTasks into Tasks:
		for (auto itr = m_ScheduledTasks.begin(); itr != m_ScheduledTasks.end();)  // Cannot use range-basd for, we're modifying the container
		{
			if ((*itr)->m_TargetTick < WorldAge)
			{
				auto next = itr;
				++next;
				Tasks.push_back(std::move(*itr));
				m_ScheduledTasks.erase(itr);
				itr = next;
			}
			else
			{
				// All the eligible tasks have been moved, bail out now
				break;
			}
		}
	}

	// Execute and delete each task:
	for (cScheduledTasks::iterator itr = Tasks.begin(), end = Tasks.end(); itr != end; ++itr)
	{
		(*itr)->m_Task->Run(*this);
	}  // for itr - m_Tasks[]
}




void cWorld::TickClients(float a_Dt)
{
	cClientHandleList RemoveClients;
	{
		cCSLock Lock(m_CSClients);
		
		// Remove clients scheduled for removal:
		for (cClientHandleList::iterator itr = m_ClientsToRemove.begin(), end = m_ClientsToRemove.end(); itr != end; ++itr)
		{
			m_Clients.remove(*itr);
		}  // for itr - m_ClientsToRemove[]
		m_ClientsToRemove.clear();
		
		// Add clients scheduled for adding:
		for (cClientHandleList::iterator itr = m_ClientsToAdd.begin(), end = m_ClientsToAdd.end(); itr != end; ++itr)
		{
			ASSERT(std::find(m_Clients.begin(), m_Clients.end(), *itr) == m_Clients.end());
			m_Clients.push_back(*itr);
		}  // for itr - m_ClientsToRemove[]
		m_ClientsToAdd.clear();
		
		// Tick the clients, take out those that have been destroyed into RemoveClients
		for (cClientHandleList::iterator itr = m_Clients.begin(); itr != m_Clients.end();)
		{
			if ((*itr)->IsDestroyed())
			{
				// Remove the client later, when CS is not held, to avoid deadlock
				RemoveClients.push_back(*itr);
				itr = m_Clients.erase(itr);
				continue;
			}
			(*itr)->Tick(a_Dt);
			++itr;
		}  // for itr - m_Clients[]
	}
	
	// Delete the clients that have been destroyed
	for (cClientHandleList::iterator itr = RemoveClients.begin(); itr != RemoveClients.end(); ++itr)
	{
		delete *itr;
	}  // for itr - RemoveClients[]
}





void cWorld::UpdateSkyDarkness(void)
{
	int TempTime = (int)m_TimeOfDay;
	if (TempTime <= TIME_SUNSET)
	{
		m_SkyDarkness = 0;
	}
	else if (TempTime <= TIME_NIGHT_START)
	{
		m_SkyDarkness = static_cast<NIBBLETYPE>((TIME_NIGHT_START - TempTime) / TIME_SPAWN_DIVISOR);
	}
	else if (TempTime <= TIME_NIGHT_END)
	{
		m_SkyDarkness = 8;
	}
	else
	{
		m_SkyDarkness = static_cast<NIBBLETYPE>((TIME_SUNRISE - TempTime) / TIME_SPAWN_DIVISOR);
	}
}





void cWorld::WakeUpSimulators(int a_BlockX, int a_BlockY, int a_BlockZ)
{
	return m_ChunkMap->WakeUpSimulators(a_BlockX, a_BlockY, a_BlockZ);
}





/// Wakes up the simulators for the specified area of blocks
void cWorld::WakeUpSimulatorsInArea(int a_MinBlockX, int a_MaxBlockX, int a_MinBlockY, int a_MaxBlockY, int a_MinBlockZ, int a_MaxBlockZ)
{
	return m_ChunkMap->WakeUpSimulatorsInArea(a_MinBlockX, a_MaxBlockX, a_MinBlockY, a_MaxBlockY, a_MinBlockZ, a_MaxBlockZ);
}





bool cWorld::ForEachBlockEntityInChunk(int a_ChunkX, int a_ChunkZ, cBlockEntityCallback & a_Callback)
{
	return m_ChunkMap->ForEachBlockEntityInChunk(a_ChunkX, a_ChunkZ, a_Callback);
}





bool cWorld::ForEachChestInChunk(int a_ChunkX, int a_ChunkZ, cChestCallback & a_Callback)
{
	return m_ChunkMap->ForEachChestInChunk(a_ChunkX, a_ChunkZ, a_Callback);
}





bool cWorld::ForEachDispenserInChunk(int a_ChunkX, int a_ChunkZ, cDispenserCallback & a_Callback)
{
	return m_ChunkMap->ForEachDispenserInChunk(a_ChunkX, a_ChunkZ, a_Callback);
}





bool cWorld::ForEachDropperInChunk(int a_ChunkX, int a_ChunkZ, cDropperCallback & a_Callback)
{
	return m_ChunkMap->ForEachDropperInChunk(a_ChunkX, a_ChunkZ, a_Callback);
}





bool cWorld::ForEachDropSpenserInChunk(int a_ChunkX, int a_ChunkZ, cDropSpenserCallback & a_Callback)
{
	return m_ChunkMap->ForEachDropSpenserInChunk(a_ChunkX, a_ChunkZ, a_Callback);
}





bool cWorld::ForEachFurnaceInChunk(int a_ChunkX, int a_ChunkZ, cFurnaceCallback & a_Callback)
{
	return m_ChunkMap->ForEachFurnaceInChunk(a_ChunkX, a_ChunkZ, a_Callback);
}





void cWorld::DoExplosionAt(double a_ExplosionSize, double a_BlockX, double a_BlockY, double a_BlockZ, bool a_CanCauseFire, eExplosionSource a_Source, void * a_SourceData)
{
	if (cPluginManager::Get()->CallHookExploding(*this, a_ExplosionSize, a_CanCauseFire, a_BlockX, a_BlockY, a_BlockZ, a_Source, a_SourceData) || (a_ExplosionSize <= 0))
	{
		return;
	}
	
	// TODO: Implement block hardiness
	Vector3d explosion_pos = Vector3d(a_BlockX, a_BlockY, a_BlockZ);
	cVector3iArray BlocksAffected;
	m_ChunkMap->DoExplosionAt(a_ExplosionSize, a_BlockX, a_BlockY, a_BlockZ, BlocksAffected);
	BroadcastSoundEffect("random.explode", (double)a_BlockX, (double)a_BlockY, (double)a_BlockZ, 1.0f, 0.6f);

	{
		cCSLock Lock(m_CSPlayers);
		for (cPlayerList::iterator itr = m_Players.begin(); itr != m_Players.end(); ++itr)
		{
			cClientHandle * ch = (*itr)->GetClientHandle();
			if (ch == nullptr)
			{
				continue;
			}

			Vector3d distance_explosion = (*itr)->GetPosition() - explosion_pos;
			if (distance_explosion.SqrLength() < 4096.0)
			{
				double real_distance = std::max(0.004, distance_explosion.Length());
				double power = a_ExplosionSize / real_distance;
				if (power <= 1)
				{
					power = 0;
				}
				distance_explosion.Normalize();
				distance_explosion *= power;
				ch->SendExplosion(a_BlockX, a_BlockY, a_BlockZ, (float)a_ExplosionSize, BlocksAffected, distance_explosion);
			}
		}
	}

	cPluginManager::Get()->CallHookExploded(*this, a_ExplosionSize, a_CanCauseFire, a_BlockX, a_BlockY, a_BlockZ, a_Source, a_SourceData);
}





bool cWorld::DoWithBlockEntityAt(int a_BlockX, int a_BlockY, int a_BlockZ, cBlockEntityCallback & a_Callback)
{
	return m_ChunkMap->DoWithBlockEntityAt(a_BlockX, a_BlockY, a_BlockZ, a_Callback);
}





bool cWorld::DoWithBeaconAt(int a_BlockX, int a_BlockY, int a_BlockZ, cBeaconCallback& a_Callback)
{
	return m_ChunkMap->DoWithBeaconAt(a_BlockX, a_BlockY, a_BlockZ, a_Callback);
}





bool cWorld::DoWithChestAt(int a_BlockX, int a_BlockY, int a_BlockZ, cChestCallback & a_Callback)
{
	return m_ChunkMap->DoWithChestAt(a_BlockX, a_BlockY, a_BlockZ, a_Callback);
}





bool cWorld::DoWithDispenserAt(int a_BlockX, int a_BlockY, int a_BlockZ, cDispenserCallback & a_Callback)
{
	return m_ChunkMap->DoWithDispenserAt(a_BlockX, a_BlockY, a_BlockZ, a_Callback);
}





bool cWorld::DoWithDropperAt(int a_BlockX, int a_BlockY, int a_BlockZ, cDropperCallback & a_Callback)
{
	return m_ChunkMap->DoWithDropperAt(a_BlockX, a_BlockY, a_BlockZ, a_Callback);
}





bool cWorld::DoWithDropSpenserAt(int a_BlockX, int a_BlockY, int a_BlockZ, cDropSpenserCallback & a_Callback)
{
	return m_ChunkMap->DoWithDropSpenserAt(a_BlockX, a_BlockY, a_BlockZ, a_Callback);
}





bool cWorld::DoWithFurnaceAt(int a_BlockX, int a_BlockY, int a_BlockZ, cFurnaceCallback & a_Callback)
{
	return m_ChunkMap->DoWithFurnaceAt(a_BlockX, a_BlockY, a_BlockZ, a_Callback);
}





bool cWorld::DoWithNoteBlockAt(int a_BlockX, int a_BlockY, int a_BlockZ, cNoteBlockCallback & a_Callback)
{
	return m_ChunkMap->DoWithNoteBlockAt(a_BlockX, a_BlockY, a_BlockZ, a_Callback);
}





bool cWorld::DoWithCommandBlockAt(int a_BlockX, int a_BlockY, int a_BlockZ, cCommandBlockCallback & a_Callback)
{
	return m_ChunkMap->DoWithCommandBlockAt(a_BlockX, a_BlockY, a_BlockZ, a_Callback);
}





bool cWorld::DoWithMobHeadAt(int a_BlockX, int a_BlockY, int a_BlockZ, cMobHeadCallback & a_Callback)
{
	return m_ChunkMap->DoWithMobHeadAt(a_BlockX, a_BlockY, a_BlockZ, a_Callback);
}





bool cWorld::DoWithFlowerPotAt(int a_BlockX, int a_BlockY, int a_BlockZ, cFlowerPotCallback & a_Callback)
{
	return m_ChunkMap->DoWithFlowerPotAt(a_BlockX, a_BlockY, a_BlockZ, a_Callback);
}





bool cWorld::GetSignLines(int a_BlockX, int a_BlockY, int a_BlockZ, AString & a_Line1, AString & a_Line2, AString & a_Line3, AString & a_Line4)
{
	return m_ChunkMap->GetSignLines(a_BlockX, a_BlockY, a_BlockZ, a_Line1, a_Line2, a_Line3, a_Line4);
}





bool cWorld::DoWithChunk(int a_ChunkX, int a_ChunkZ, cChunkCallback & a_Callback)
{
	return m_ChunkMap->DoWithChunk(a_ChunkX, a_ChunkZ, a_Callback);
}





void cWorld::GrowTree(int a_X, int a_Y, int a_Z)
{
	if (GetBlock(a_X, a_Y, a_Z) == E_BLOCK_SAPLING)
	{
		// There is a sapling here, grow a tree according to its type:
		GrowTreeFromSapling(a_X, a_Y, a_Z, GetBlockMeta(a_X, a_Y, a_Z));
	}
	else
	{
		// There is nothing here, grow a tree based on the current biome here:
		GrowTreeByBiome(a_X, a_Y, a_Z);
	}
}





void cWorld::GrowTreeFromSapling(int a_X, int a_Y, int a_Z, NIBBLETYPE a_SaplingMeta)
{
	cNoise Noise(m_Generator.GetSeed());
	sSetBlockVector Logs, Other;
	switch (a_SaplingMeta & 0x07)
	{
		case E_META_SAPLING_APPLE:    GetAppleTreeImage  (a_X, a_Y, a_Z, Noise, (int)(m_WorldAge & 0xffffffff), Logs, Other); break;
		case E_META_SAPLING_BIRCH:    GetBirchTreeImage  (a_X, a_Y, a_Z, Noise, (int)(m_WorldAge & 0xffffffff), Logs, Other); break;
		case E_META_SAPLING_CONIFER:  GetConiferTreeImage(a_X, a_Y, a_Z, Noise, (int)(m_WorldAge & 0xffffffff), Logs, Other); break;
		case E_META_SAPLING_JUNGLE:   GetJungleTreeImage (a_X, a_Y, a_Z, Noise, (int)(m_WorldAge & 0xffffffff), Logs, Other); break;
		case E_META_SAPLING_ACACIA:   GetAcaciaTreeImage (a_X, a_Y, a_Z, Noise, (int)(m_WorldAge & 0xffffffff), Logs, Other); break;
		case E_META_SAPLING_DARK_OAK: GetDarkoakTreeImage(a_X, a_Y, a_Z, Noise, (int)(m_WorldAge & 0xffffffff), Logs, Other); break;
	}
	Other.insert(Other.begin(), Logs.begin(), Logs.end());
	Logs.clear();
	GrowTreeImage(Other);
}





void cWorld::GrowTreeByBiome(int a_X, int a_Y, int a_Z)
{
	cNoise Noise(m_Generator.GetSeed());
	sSetBlockVector Logs, Other;
	GetTreeImageByBiome(a_X, a_Y, a_Z, Noise, (int)(m_WorldAge & 0xffffffff), GetBiomeAt(a_X, a_Z), Logs, Other);
	Other.insert(Other.begin(), Logs.begin(), Logs.end());
	Logs.clear();
	GrowTreeImage(Other);
}





void cWorld::GrowTreeImage(const sSetBlockVector & a_Blocks)
{
	// Check that the tree has place to grow
	
	// Make a copy of the log blocks:
	sSetBlockVector b2;
	for (sSetBlockVector::const_iterator itr = a_Blocks.begin(); itr != a_Blocks.end(); ++itr)
	{
		if (itr->BlockType == E_BLOCK_LOG)
		{
			b2.push_back(*itr);
		}
	}  // for itr - a_Blocks[]
	
	// Query blocktypes and metas at those log blocks:
	if (!GetBlocks(b2, false))
	{
		return;
	}
	
	// Check that at each log's coord there's an block allowed to be overwritten:
	for (sSetBlockVector::const_iterator itr = b2.begin(); itr != b2.end(); ++itr)
	{
		switch (itr->BlockType)
		{
			CASE_TREE_ALLOWED_BLOCKS:
			{
				break;
			}
			default:
			{
				return;
			}
		}
	}  // for itr - b2[]
	
	// All ok, replace blocks with the tree image:
	m_ChunkMap->ReplaceTreeBlocks(a_Blocks);
}





bool cWorld::GrowRipePlant(int a_BlockX, int a_BlockY, int a_BlockZ, bool a_IsByBonemeal)
{
	BLOCKTYPE BlockType;
	NIBBLETYPE BlockMeta;
	GetBlockTypeMeta(a_BlockX, a_BlockY, a_BlockZ, BlockType, BlockMeta);
	switch (BlockType)
	{
		case E_BLOCK_CARROTS:
		{
			if (a_IsByBonemeal && !m_IsCarrotsBonemealable)
			{
				return false;
			}
			if (BlockMeta < 7)
			{
				FastSetBlock(a_BlockX, a_BlockY, a_BlockZ, BlockType, 7);
				BroadcastSoundParticleEffect(2005, a_BlockX, a_BlockY, a_BlockZ, 0);
			}
			return true;
		}
		
		case E_BLOCK_CROPS:
		{
			if (a_IsByBonemeal && !m_IsCropsBonemealable)
			{
				return false;
			}
			if (BlockMeta < 7)
			{
				FastSetBlock(a_BlockX, a_BlockY, a_BlockZ, BlockType, 7);
				BroadcastSoundParticleEffect(2005, a_BlockX, a_BlockY, a_BlockZ, 0);
			}
			return true;
		}
		
		case E_BLOCK_MELON_STEM:
		{
			if (BlockMeta < 7)
			{
				if (a_IsByBonemeal && !m_IsMelonStemBonemealable)
				{
					return false;
				}
				FastSetBlock(a_BlockX, a_BlockY, a_BlockZ, BlockType, 7);
				BroadcastSoundParticleEffect(2005, a_BlockX, a_BlockY, a_BlockZ, 0);
			}
			else
			{
				if (a_IsByBonemeal && !m_IsMelonBonemealable)
				{
					return false;
				}
				GrowMelonPumpkin(a_BlockX, a_BlockY, a_BlockZ, BlockType);
			}
			return true;
		}
		
		case E_BLOCK_POTATOES:
		{
			if (a_IsByBonemeal && !m_IsPotatoesBonemealable)
			{
				return false;
			}
			if (BlockMeta < 7)
			{
				FastSetBlock(a_BlockX, a_BlockY, a_BlockZ, BlockType, 7);
				BroadcastSoundParticleEffect(2005, a_BlockX, a_BlockY, a_BlockZ, 0);
			}
			return true;
		}
		
		case E_BLOCK_PUMPKIN_STEM:
		{
			if (BlockMeta < 7)
			{
				if (a_IsByBonemeal && !m_IsPumpkinStemBonemealable)
				{
					return false;
				}
				FastSetBlock(a_BlockX, a_BlockY, a_BlockZ, BlockType, 7);
				BroadcastSoundParticleEffect(2005, a_BlockX, a_BlockY, a_BlockZ, 0);
			}
			else
			{
				if (a_IsByBonemeal && !m_IsPumpkinBonemealable)
				{
					return false;
				}
				GrowMelonPumpkin(a_BlockX, a_BlockY, a_BlockZ, BlockType);
			}
			return true;
		}
		
		case E_BLOCK_SAPLING:
		{
			if (a_IsByBonemeal && !m_IsSaplingBonemealable)
			{
				return false;
			}
			GrowTreeFromSapling(a_BlockX, a_BlockY, a_BlockZ, BlockMeta);
			return true;
		}
		
		case E_BLOCK_GRASS:
		{
			if (a_IsByBonemeal && !m_IsGrassBonemealable)
			{
				return false;
			}
			MTRand r1;
			for (int i = 0; i < 60; i++)
			{
				int OfsX = static_cast<int>(r1.randInt(3) + r1.randInt(3) + r1.randInt(3) + r1.randInt(3)) / 2 - 3;
				int OfsY = static_cast<int>(r1.randInt(3) + r1.randInt(3)) - 3;
				int OfsZ = static_cast<int>(r1.randInt(3) + r1.randInt(3) + r1.randInt(3) + r1.randInt(3)) / 2 - 3;
				BLOCKTYPE Ground = GetBlock(a_BlockX + OfsX, a_BlockY + OfsY, a_BlockZ + OfsZ);
				if (Ground != E_BLOCK_GRASS)
				{
					continue;
				}
				BLOCKTYPE Above  = GetBlock(a_BlockX + OfsX, a_BlockY + OfsY + 1, a_BlockZ + OfsZ);
				if (Above != E_BLOCK_AIR)
				{
					continue;
				}
				BLOCKTYPE  SpawnType;
				NIBBLETYPE SpawnMeta = 0;
				switch (r1.randInt(10))
				{
					case 0:  SpawnType = E_BLOCK_YELLOW_FLOWER; break;
					case 1:  SpawnType = E_BLOCK_RED_ROSE;      break;
					default:
					{
						SpawnType = E_BLOCK_TALL_GRASS;
						SpawnMeta = E_META_TALL_GRASS_GRASS;
						break;
					}
				}  // switch (random spawn block type)
				FastSetBlock(a_BlockX + OfsX, a_BlockY + OfsY + 1, a_BlockZ + OfsZ, SpawnType, SpawnMeta);
				BroadcastSoundParticleEffect(2005, a_BlockX + OfsX, a_BlockY + OfsY, a_BlockZ + OfsZ, 0);
			}  // for i - 50 times
			return true;
		}
		
		case E_BLOCK_SUGARCANE:
		{
			if (a_IsByBonemeal && !m_IsSugarcaneBonemealable)
			{
				return false;
			}
			m_ChunkMap->GrowSugarcane(a_BlockX, a_BlockY, a_BlockZ, m_MaxSugarcaneHeight);
			return true;
		}
		
		case E_BLOCK_CACTUS:
		{
			if (a_IsByBonemeal && !m_IsCactusBonemealable)
			{
				return false;
			}
			m_ChunkMap->GrowCactus(a_BlockX, a_BlockY, a_BlockZ, m_MaxCactusHeight);
			return true;
		}
	}  // switch (BlockType)
	return false;
}





void cWorld::GrowCactus(int a_BlockX, int a_BlockY, int a_BlockZ, int a_NumBlocksToGrow)
{
	m_ChunkMap->GrowCactus(a_BlockX, a_BlockY, a_BlockZ, a_NumBlocksToGrow);
}





void cWorld::GrowMelonPumpkin(int a_BlockX, int a_BlockY, int a_BlockZ, BLOCKTYPE a_BlockType)
{
	MTRand Rand;
	m_ChunkMap->GrowMelonPumpkin(a_BlockX, a_BlockY, a_BlockZ, a_BlockType, Rand);
}





void cWorld::GrowSugarcane(int a_BlockX, int a_BlockY, int a_BlockZ, int a_NumBlocksToGrow)
{
	m_ChunkMap->GrowSugarcane(a_BlockX, a_BlockY, a_BlockZ, a_NumBlocksToGrow);
}





EMCSBiome cWorld::GetBiomeAt (int a_BlockX, int a_BlockZ)
{
	return m_ChunkMap->GetBiomeAt(a_BlockX, a_BlockZ);
}





bool cWorld::SetBiomeAt(int a_BlockX, int a_BlockZ, EMCSBiome a_Biome)
{
	return m_ChunkMap->SetBiomeAt(a_BlockX, a_BlockZ, a_Biome);
}





bool cWorld::SetAreaBiome(int a_MinX, int a_MaxX, int a_MinZ, int a_MaxZ, EMCSBiome a_Biome)
{
	return m_ChunkMap->SetAreaBiome(a_MinX, a_MaxX, a_MinZ, a_MaxZ, a_Biome);
}





bool cWorld::SetAreaBiome(const cCuboid & a_Area, EMCSBiome a_Biome)
{
	return SetAreaBiome(
		std::min(a_Area.p1.x, a_Area.p2.x), std::max(a_Area.p1.x, a_Area.p2.x),
		std::min(a_Area.p1.z, a_Area.p2.z), std::max(a_Area.p1.z, a_Area.p2.z),
		a_Biome
	);
}





void cWorld::SetBlock(int a_BlockX, int a_BlockY, int a_BlockZ, BLOCKTYPE a_BlockType, NIBBLETYPE a_BlockMeta, bool a_SendToClients)
{
	m_ChunkMap->SetBlock(a_BlockX, a_BlockY, a_BlockZ, a_BlockType, a_BlockMeta, a_SendToClients);
}



void cWorld::SetBlockMeta(int a_X, int a_Y, int a_Z, NIBBLETYPE a_MetaData)
{
	m_ChunkMap->SetBlockMeta(a_X, a_Y, a_Z, a_MetaData);
}





NIBBLETYPE cWorld::GetBlockSkyLight(int a_X, int a_Y, int a_Z)
{
	return m_ChunkMap->GetBlockSkyLight(a_X, a_Y, a_Z);
}





NIBBLETYPE cWorld::GetBlockBlockLight(int a_BlockX, int a_BlockY, int a_BlockZ)
{
	return m_ChunkMap->GetBlockBlockLight(a_BlockX, a_BlockY, a_BlockZ);
}





bool cWorld::GetBlockTypeMeta(int a_BlockX, int a_BlockY, int a_BlockZ, BLOCKTYPE & a_BlockType, NIBBLETYPE & a_BlockMeta)
{
	return m_ChunkMap->GetBlockTypeMeta(a_BlockX, a_BlockY, a_BlockZ, (BLOCKTYPE &)a_BlockType, (NIBBLETYPE &)a_BlockMeta);
}





bool cWorld::GetBlockInfo(int a_BlockX, int a_BlockY, int a_BlockZ, BLOCKTYPE & a_BlockType, NIBBLETYPE & a_Meta, NIBBLETYPE & a_SkyLight, NIBBLETYPE & a_BlockLight)
{
	return m_ChunkMap->GetBlockInfo(a_BlockX, a_BlockY, a_BlockZ, a_BlockType, a_Meta, a_SkyLight, a_BlockLight);
}





bool cWorld::WriteBlockArea(cBlockArea & a_Area, int a_MinBlockX, int a_MinBlockY, int a_MinBlockZ, int a_DataTypes)
{
	return m_ChunkMap->WriteBlockArea(a_Area, a_MinBlockX, a_MinBlockY, a_MinBlockZ, a_DataTypes);
}





void cWorld::SpawnItemPickups(const cItems & a_Pickups, double a_BlockX, double a_BlockY, double a_BlockZ, double a_FlyAwaySpeed, bool IsPlayerCreated)
{
	a_FlyAwaySpeed /= 100;  // Pre-divide, so that we don't have to divide each time inside the loop
	for (cItems::const_iterator itr = a_Pickups.begin(); itr != a_Pickups.end(); ++itr)
	{
		if (!IsValidItem(itr->m_ItemType) || itr->m_ItemType == E_BLOCK_AIR)
		{
			// Don't spawn pickup if item isn't even valid; should prevent client crashing too
			continue;
		}

		float SpeedX = (float)(a_FlyAwaySpeed * (GetTickRandomNumber(10) - 5));
		float SpeedY = (float)(a_FlyAwaySpeed * GetTickRandomNumber(50));
		float SpeedZ = (float)(a_FlyAwaySpeed * (GetTickRandomNumber(10) - 5));
		
		cPickup * Pickup = new cPickup(
			a_BlockX, a_BlockY, a_BlockZ,
			*itr, IsPlayerCreated, SpeedX, SpeedY, SpeedZ
		);
		Pickup->Initialize(*this);
	}
}





void cWorld::SpawnItemPickups(const cItems & a_Pickups, double a_BlockX, double a_BlockY, double a_BlockZ, double a_SpeedX, double a_SpeedY, double a_SpeedZ, bool IsPlayerCreated)
{
	for (cItems::const_iterator itr = a_Pickups.begin(); itr != a_Pickups.end(); ++itr)
	{
		if (!IsValidItem(itr->m_ItemType) || itr->m_ItemType == E_BLOCK_AIR)
		{
			continue;
		}

		cPickup * Pickup = new cPickup(
			a_BlockX, a_BlockY, a_BlockZ,
			*itr, IsPlayerCreated, (float)a_SpeedX, (float)a_SpeedY, (float)a_SpeedZ
		);
		Pickup->Initialize(*this);
	}
}





int cWorld::SpawnFallingBlock(int a_X, int a_Y, int a_Z, BLOCKTYPE BlockType, NIBBLETYPE BlockMeta)
{
	cFallingBlock * FallingBlock = new cFallingBlock(Vector3i(a_X, a_Y, a_Z), BlockType, BlockMeta);
	FallingBlock->Initialize(*this);
	return FallingBlock->GetUniqueID();
}





int cWorld::SpawnExperienceOrb(double a_X, double a_Y, double a_Z, int a_Reward)
{
	if (a_Reward < 1)
	{
		return -1;
	}

	cExpOrb * ExpOrb = new cExpOrb(a_X, a_Y, a_Z, a_Reward);
	ExpOrb->Initialize(*this);
	return ExpOrb->GetUniqueID();
}





int cWorld::SpawnMinecart(double a_X, double a_Y, double a_Z, int a_MinecartType, const cItem & a_Content, int a_BlockHeight)
{
	cMinecart * Minecart;
	switch (a_MinecartType)
	{
		case E_ITEM_MINECART:             Minecart = new cRideableMinecart     (a_X, a_Y, a_Z, a_Content, a_BlockHeight); break;
		case E_ITEM_CHEST_MINECART:       Minecart = new cMinecartWithChest    (a_X, a_Y, a_Z); break;
		case E_ITEM_FURNACE_MINECART:     Minecart = new cMinecartWithFurnace  (a_X, a_Y, a_Z); break;
		case E_ITEM_MINECART_WITH_TNT:    Minecart = new cMinecartWithTNT      (a_X, a_Y, a_Z); break;
		case E_ITEM_MINECART_WITH_HOPPER: Minecart = new cMinecartWithHopper   (a_X, a_Y, a_Z); break;
		default:
		{
			return -1;
		}
	}  // switch (a_MinecartType)
	Minecart->Initialize(*this);
	return Minecart->GetUniqueID();
}





void cWorld::SpawnPrimedTNT(double a_X, double a_Y, double a_Z, int a_FuseTicks, double a_InitialVelocityCoeff)
{
	cTNTEntity * TNT = new cTNTEntity(a_X, a_Y, a_Z, a_FuseTicks);
	TNT->Initialize(*this);
	TNT->SetSpeed(
		a_InitialVelocityCoeff * (GetTickRandomNumber(2) - 1), /** -1, 0, 1 */
		a_InitialVelocityCoeff * 2,
		a_InitialVelocityCoeff * (GetTickRandomNumber(2) - 1)
	);
}





void cWorld::ReplaceBlocks(const sSetBlockVector & a_Blocks, BLOCKTYPE a_FilterBlockType)
{
	m_ChunkMap->ReplaceBlocks(a_Blocks, a_FilterBlockType);
}





bool cWorld::GetBlocks(sSetBlockVector & a_Blocks, bool a_ContinueOnFailure)
{
	return m_ChunkMap->GetBlocks(a_Blocks, a_ContinueOnFailure);
}





bool cWorld::DigBlock(int a_X, int a_Y, int a_Z)
{
	cBlockHandler * Handler = cBlockInfo::GetHandler(GetBlock(a_X, a_Y, a_Z));
	cChunkInterface ChunkInterface(GetChunkMap());
	Handler->OnDestroyed(ChunkInterface, *this, a_X, a_Y, a_Z);
	return m_ChunkMap->DigBlock(a_X, a_Y, a_Z);
}





void cWorld::SendBlockTo(int a_X, int a_Y, int a_Z, cPlayer * a_Player)
{
	m_ChunkMap->SendBlockTo(a_X, a_Y, a_Z, a_Player);
}





int cWorld::GetHeight(int a_X, int a_Z)
{
	return m_ChunkMap->GetHeight(a_X, a_Z);
}





bool cWorld::TryGetHeight(int a_BlockX, int a_BlockZ, int & a_Height)
{
	return m_ChunkMap->TryGetHeight(a_BlockX, a_BlockZ, a_Height);
}





void cWorld::BroadcastAttachEntity(const cEntity & a_Entity, const cEntity * a_Vehicle)
{
	return m_ChunkMap->BroadcastAttachEntity(a_Entity, a_Vehicle);
}





void cWorld::BroadcastBlockAction(int a_BlockX, int a_BlockY, int a_BlockZ, char a_Byte1, char a_Byte2, BLOCKTYPE a_BlockType, const cClientHandle * a_Exclude)
{
	m_ChunkMap->BroadcastBlockAction(a_BlockX, a_BlockY, a_BlockZ, a_Byte1, a_Byte2, a_BlockType, a_Exclude);
}





void cWorld::BroadcastBlockBreakAnimation(int a_EntityID, int a_BlockX, int a_BlockY, int a_BlockZ, char a_Stage, const cClientHandle * a_Exclude)
{
	m_ChunkMap->BroadcastBlockBreakAnimation(a_EntityID, a_BlockX, a_BlockY, a_BlockZ, a_Stage, a_Exclude);
}





void cWorld::BroadcastBlockEntity(int a_BlockX, int a_BlockY, int a_BlockZ, const cClientHandle * a_Exclude)
{
	m_ChunkMap->BroadcastBlockEntity(a_BlockX, a_BlockY, a_BlockZ, a_Exclude);
}





void cWorld::BroadcastChat(const AString & a_Message, const cClientHandle * a_Exclude, eMessageType a_ChatPrefix)
{
	cCSLock Lock(m_CSPlayers);
	for (cPlayerList::iterator itr = m_Players.begin(); itr != m_Players.end(); ++itr)
	{
		cClientHandle * ch = (*itr)->GetClientHandle();
		if ((ch == a_Exclude) || (ch == nullptr) || !ch->IsLoggedIn() || ch->IsDestroyed())
		{
			continue;
		}
		ch->SendChat(a_Message, a_ChatPrefix);
	}
}





void cWorld::BroadcastChat(const cCompositeChat & a_Message, const cClientHandle * a_Exclude)
{
	cCSLock Lock(m_CSPlayers);
	for (cPlayerList::iterator itr = m_Players.begin(); itr != m_Players.end(); ++itr)
	{
		cClientHandle * ch = (*itr)->GetClientHandle();
		if ((ch == a_Exclude) || (ch == nullptr) || !ch->IsLoggedIn() || ch->IsDestroyed())
		{
			continue;
		}
		ch->SendChat(a_Message);
	}
}





void cWorld::BroadcastChunkData(int a_ChunkX, int a_ChunkZ, cChunkDataSerializer & a_Serializer, const cClientHandle * a_Exclude)
{
	m_ChunkMap->BroadcastChunkData(a_ChunkX, a_ChunkZ, a_Serializer, a_Exclude);
}





void cWorld::BroadcastCollectEntity(const cEntity & a_Entity, const cPlayer & a_Player, const cClientHandle * a_Exclude)
{
	m_ChunkMap->BroadcastCollectEntity(a_Entity, a_Player, a_Exclude);
}





void cWorld::BroadcastDestroyEntity(const cEntity & a_Entity, const cClientHandle * a_Exclude)
{
	m_ChunkMap->BroadcastDestroyEntity(a_Entity, a_Exclude);
}





void cWorld::BroadcastEntityEffect(const cEntity & a_Entity, int a_EffectID, int a_Amplifier, short a_Duration, const cClientHandle * a_Exclude)
{
	m_ChunkMap->BroadcastEntityEffect(a_Entity, a_EffectID, a_Amplifier, a_Duration, a_Exclude);
}





void cWorld::BroadcastEntityEquipment(const cEntity & a_Entity, short a_SlotNum, const cItem & a_Item, const cClientHandle * a_Exclude)
{
	m_ChunkMap->BroadcastEntityEquipment(a_Entity, a_SlotNum, a_Item, a_Exclude);
}





void cWorld::BroadcastEntityHeadLook(const cEntity & a_Entity, const cClientHandle * a_Exclude)
{
	m_ChunkMap->BroadcastEntityHeadLook(a_Entity, a_Exclude);
}





void cWorld::BroadcastEntityLook(const cEntity & a_Entity, const cClientHandle * a_Exclude)
{
	m_ChunkMap->BroadcastEntityLook(a_Entity, a_Exclude);
}





void cWorld::BroadcastEntityMetadata(const cEntity & a_Entity, const cClientHandle * a_Exclude)
{
	m_ChunkMap->BroadcastEntityMetadata(a_Entity, a_Exclude);
}





void cWorld::BroadcastEntityRelMove(const cEntity & a_Entity, char a_RelX, char a_RelY, char a_RelZ, const cClientHandle * a_Exclude)
{
	m_ChunkMap->BroadcastEntityRelMove(a_Entity, a_RelX, a_RelY, a_RelZ, a_Exclude);
}





void cWorld::BroadcastEntityRelMoveLook(const cEntity & a_Entity, char a_RelX, char a_RelY, char a_RelZ, const cClientHandle * a_Exclude)
{
	m_ChunkMap->BroadcastEntityRelMoveLook(a_Entity, a_RelX, a_RelY, a_RelZ, a_Exclude);
}





void cWorld::BroadcastEntityStatus(const cEntity & a_Entity, char a_Status, const cClientHandle * a_Exclude)
{
	m_ChunkMap->BroadcastEntityStatus(a_Entity, a_Status, a_Exclude);
}





void cWorld::BroadcastEntityVelocity(const cEntity & a_Entity, const cClientHandle * a_Exclude)
{
	m_ChunkMap->BroadcastEntityVelocity(a_Entity, a_Exclude);
}




void cWorld::BroadcastEntityAnimation(const cEntity & a_Entity, char a_Animation, const cClientHandle * a_Exclude)
{
	m_ChunkMap->BroadcastEntityAnimation(a_Entity, a_Animation, a_Exclude);
}





void cWorld::BroadcastParticleEffect(const AString & a_ParticleName, float a_SrcX, float a_SrcY, float a_SrcZ, float a_OffsetX, float a_OffsetY, float a_OffsetZ, float a_ParticleData, int a_ParticleAmount, cClientHandle * a_Exclude)
{
	m_ChunkMap->BroadcastParticleEffect(a_ParticleName, a_SrcX, a_SrcY, a_SrcZ, a_OffsetX, a_OffsetY, a_OffsetZ, a_ParticleData, a_ParticleAmount, a_Exclude);
}





void cWorld::BroadcastPlayerListAddPlayer(const cPlayer & a_Player, const cClientHandle * a_Exclude)
{
	cCSLock Lock(m_CSPlayers);
	for (cPlayerList::iterator itr = m_Players.begin(); itr != m_Players.end(); ++itr)
	{
		cClientHandle * ch = (*itr)->GetClientHandle();
		if ((ch == a_Exclude) || (ch == nullptr) || !ch->IsLoggedIn() || ch->IsDestroyed())
		{
			continue;
		}
		ch->SendPlayerListAddPlayer(a_Player);
	}
}





void cWorld::BroadcastPlayerListRemovePlayer(const cPlayer & a_Player, const cClientHandle * a_Exclude)
{
	cCSLock Lock(m_CSPlayers);
	for (cPlayerList::iterator itr = m_Players.begin(); itr != m_Players.end(); ++itr)
	{
		cClientHandle * ch = (*itr)->GetClientHandle();
		if ((ch == a_Exclude) || (ch == nullptr) || !ch->IsLoggedIn() || ch->IsDestroyed())
		{
			continue;
		}
		ch->SendPlayerListRemovePlayer(a_Player);
	}
}





void cWorld::BroadcastPlayerListUpdateGameMode(const cPlayer & a_Player, const cClientHandle * a_Exclude)
{
	cCSLock Lock(m_CSPlayers);
	for (cPlayerList::iterator itr = m_Players.begin(); itr != m_Players.end(); ++itr)
	{
		cClientHandle * ch = (*itr)->GetClientHandle();
		if ((ch == a_Exclude) || (ch == nullptr) || !ch->IsLoggedIn() || ch->IsDestroyed())
		{
			continue;
		}
		ch->SendPlayerListUpdateGameMode(a_Player);
	}
}





void cWorld::BroadcastPlayerListUpdatePing(const cPlayer & a_Player, const cClientHandle * a_Exclude)
{
	cCSLock Lock(m_CSPlayers);
	for (cPlayerList::iterator itr = m_Players.begin(); itr != m_Players.end(); ++itr)
	{
		cClientHandle * ch = (*itr)->GetClientHandle();
		if ((ch == a_Exclude) || (ch == nullptr) || !ch->IsLoggedIn() || ch->IsDestroyed())
		{
			continue;
		}
		ch->SendPlayerListUpdatePing(a_Player);
	}
}





void cWorld::BroadcastPlayerListUpdateDisplayName(const cPlayer & a_Player, const AString & a_CustomName, const cClientHandle * a_Exclude)
{
	cCSLock Lock(m_CSPlayers);
	for (cPlayerList::iterator itr = m_Players.begin(); itr != m_Players.end(); ++itr)
	{
		cClientHandle * ch = (*itr)->GetClientHandle();
		if ((ch == a_Exclude) || (ch == nullptr) || !ch->IsLoggedIn() || ch->IsDestroyed())
		{
			continue;
		}
		ch->SendPlayerListUpdateDisplayName(a_Player, a_CustomName);
	}
}





void cWorld::BroadcastRemoveEntityEffect(const cEntity & a_Entity, int a_EffectID, const cClientHandle * a_Exclude)
{
	m_ChunkMap->BroadcastRemoveEntityEffect(a_Entity, a_EffectID, a_Exclude);
}





void cWorld::BroadcastScoreboardObjective(const AString & a_Name, const AString & a_DisplayName, Byte a_Mode)
{
	cCSLock Lock(m_CSPlayers);
	for (cPlayerList::iterator itr = m_Players.begin(); itr != m_Players.end(); ++itr)
	{
		cClientHandle * ch = (*itr)->GetClientHandle();
		if ((ch == nullptr) || !ch->IsLoggedIn() || ch->IsDestroyed())
		{
			continue;
		}
		ch->SendScoreboardObjective(a_Name, a_DisplayName, a_Mode);
	}
}





void cWorld::BroadcastScoreUpdate(const AString & a_Objective, const AString & a_Player, cObjective::Score a_Score, Byte a_Mode)
{
	cCSLock Lock(m_CSPlayers);
	for (cPlayerList::iterator itr = m_Players.begin(); itr != m_Players.end(); ++itr)
	{
		cClientHandle * ch = (*itr)->GetClientHandle();
		if ((ch == nullptr) || !ch->IsLoggedIn() || ch->IsDestroyed())
		{
			continue;
		}
		ch->SendScoreUpdate(a_Objective, a_Player, a_Score, a_Mode);
	}
}





void cWorld::BroadcastDisplayObjective(const AString & a_Objective, cScoreboard::eDisplaySlot a_Display)
{
	cCSLock Lock(m_CSPlayers);
	for (cPlayerList::iterator itr = m_Players.begin(); itr != m_Players.end(); ++itr)
	{
		cClientHandle * ch = (*itr)->GetClientHandle();
		if ((ch == nullptr) || !ch->IsLoggedIn() || ch->IsDestroyed())
		{
			continue;
		}
		ch->SendDisplayObjective(a_Objective, a_Display);
	}
}





void cWorld::BroadcastSoundEffect(const AString & a_SoundName, double a_X, double a_Y, double a_Z, float a_Volume, float a_Pitch, const cClientHandle * a_Exclude)
{
	m_ChunkMap->BroadcastSoundEffect(a_SoundName, a_X, a_Y, a_Z, a_Volume, a_Pitch, a_Exclude);
}





void cWorld::BroadcastSoundParticleEffect(int a_EffectID, int a_SrcX, int a_SrcY, int a_SrcZ, int a_Data, const cClientHandle * a_Exclude)
{
	m_ChunkMap->BroadcastSoundParticleEffect(a_EffectID, a_SrcX, a_SrcY, a_SrcZ, a_Data, a_Exclude);
}





void cWorld::BroadcastSpawnEntity(cEntity & a_Entity, const cClientHandle * a_Exclude)
{
	m_ChunkMap->BroadcastSpawnEntity(a_Entity, a_Exclude);
}





void cWorld::BroadcastTeleportEntity(const cEntity & a_Entity, const cClientHandle * a_Exclude)
{
	cCSLock Lock(m_CSPlayers);
	for (cPlayerList::iterator itr = m_Players.begin(); itr != m_Players.end(); ++itr)
	{
		cClientHandle * ch = (*itr)->GetClientHandle();
		if ((ch == a_Exclude) || (ch == nullptr) || !ch->IsLoggedIn() || ch->IsDestroyed())
		{
			continue;
		}
		ch->SendTeleportEntity(a_Entity);
	}
}





void cWorld::BroadcastThunderbolt(int a_BlockX, int a_BlockY, int a_BlockZ, const cClientHandle * a_Exclude)
{
	m_ChunkMap->BroadcastThunderbolt(a_BlockX, a_BlockY, a_BlockZ, a_Exclude);
}





void cWorld::BroadcastTimeUpdate(const cClientHandle * a_Exclude)
{
	cCSLock Lock(m_CSPlayers);
	for (cPlayerList::iterator itr = m_Players.begin(); itr != m_Players.end(); ++itr)
	{
		cClientHandle * ch = (*itr)->GetClientHandle();
		if ((ch == a_Exclude) || (ch == nullptr) || !ch->IsLoggedIn() || ch->IsDestroyed())
		{
			continue;
		}
		ch->SendTimeUpdate(m_WorldAge, m_TimeOfDay, m_IsDaylightCycleEnabled);
	}
}





void cWorld::BroadcastUseBed(const cEntity & a_Entity, int a_BlockX, int a_BlockY, int a_BlockZ)
{
	m_ChunkMap->BroadcastUseBed(a_Entity, a_BlockX, a_BlockY, a_BlockZ);
}





void cWorld::BroadcastWeather(eWeather a_Weather, const cClientHandle * a_Exclude)
{
	cCSLock Lock(m_CSPlayers);
	for (cPlayerList::iterator itr = m_Players.begin(); itr != m_Players.end(); ++itr)
	{
		cClientHandle * ch = (*itr)->GetClientHandle();
		if ((ch == a_Exclude) || (ch == nullptr) || !ch->IsLoggedIn() || ch->IsDestroyed())
		{
			continue;
		}
		ch->SendWeather(a_Weather);
	}
}





void cWorld::SendBlockEntity(int a_BlockX, int a_BlockY, int a_BlockZ, cClientHandle & a_Client)
{
	m_ChunkMap->SendBlockEntity(a_BlockX, a_BlockY, a_BlockZ, a_Client);
}





void cWorld::MarkRedstoneDirty(int a_ChunkX, int a_ChunkZ)
{
	m_ChunkMap->MarkRedstoneDirty(a_ChunkX, a_ChunkZ);
}





void cWorld::MarkChunkDirty(int a_ChunkX, int a_ChunkZ, bool a_MarkRedstoneDirty)
{
	m_ChunkMap->MarkChunkDirty(a_ChunkX, a_ChunkZ, a_MarkRedstoneDirty);
}





void cWorld::MarkChunkSaving(int a_ChunkX, int a_ChunkZ)
{
	m_ChunkMap->MarkChunkSaving(a_ChunkX, a_ChunkZ);
}





void cWorld::MarkChunkSaved (int a_ChunkX, int a_ChunkZ)
{
	m_ChunkMap->MarkChunkSaved (a_ChunkX, a_ChunkZ);
}





void cWorld::QueueSetChunkData(const cSetChunkDataPtr & a_SetChunkData)
{
	ASSERT(IsChunkQueued(a_SetChunkData->GetChunkX(), a_SetChunkData->GetChunkZ()));

	// Validate biomes, if needed:
	if (!a_SetChunkData->AreBiomesValid())
	{
		// The biomes are not assigned, get them from the generator:
		m_Generator.GenerateBiomes(a_SetChunkData->GetChunkX(), a_SetChunkData->GetChunkZ(), a_SetChunkData->GetBiomes());
		a_SetChunkData->MarkBiomesValid();
	}
	
	// Validate heightmap, if needed:
	if (!a_SetChunkData->IsHeightMapValid())
	{
		a_SetChunkData->CalculateHeightMap();
	}
	
	// Store a copy of the data in the queue:
	// TODO: If the queue is too large, wait for it to get processed. Not likely, though.
	cCSLock Lock(m_CSSetChunkDataQueue);
	m_SetChunkDataQueue.push_back(a_SetChunkData);
}





void cWorld::SetChunkData(cSetChunkData & a_SetChunkData)
{
	ASSERT(a_SetChunkData.AreBiomesValid());
	ASSERT(a_SetChunkData.IsHeightMapValid());
	
	m_ChunkMap->SetChunkData(a_SetChunkData);
	
	// Initialize the entities (outside the m_ChunkMap's CS, to fix FS #347):
	cEntityList Entities;
	std::swap(a_SetChunkData.GetEntities(), Entities);
	for (cEntityList::iterator itr = Entities.begin(), end = Entities.end(); itr != end; ++itr)
	{
		(*itr)->Initialize(*this);
	}
	
	// If a client is requesting this chunk, send it to them:
	int ChunkX = a_SetChunkData.GetChunkX();
	int ChunkZ = a_SetChunkData.GetChunkZ();
	if (m_ChunkMap->HasChunkAnyClients(ChunkX, ChunkZ))
	{
		m_ChunkSender.ChunkReady(ChunkX, ChunkZ);
	}

	// Save the chunk right after generating, so that we don't have to generate it again on next run
	if (a_SetChunkData.ShouldMarkDirty())
	{
		m_Storage.QueueSaveChunk(ChunkX, ChunkZ);
	}
}





void cWorld::ChunkLighted(
	int a_ChunkX, int a_ChunkZ,
	const cChunkDef::BlockNibbles & a_BlockLight,
	const cChunkDef::BlockNibbles & a_SkyLight
)
{
	m_ChunkMap->ChunkLighted(a_ChunkX, a_ChunkZ, a_BlockLight, a_SkyLight);
}





bool cWorld::GetChunkData(int a_ChunkX, int a_ChunkZ, cChunkDataCallback & a_Callback)
{
	return m_ChunkMap->GetChunkData(a_ChunkX, a_ChunkZ, a_Callback);
}





bool cWorld::GetChunkBlockTypes(int a_ChunkX, int a_ChunkZ, BLOCKTYPE * a_BlockTypes)
{
	return m_ChunkMap->GetChunkBlockTypes(a_ChunkX, a_ChunkZ, a_BlockTypes);
}





bool cWorld::IsChunkQueued(int a_ChunkX, int a_ChunkZ) const
{
	return m_ChunkMap->IsChunkQueued(a_ChunkX, a_ChunkZ);
}





bool cWorld::IsChunkValid(int a_ChunkX, int a_ChunkZ) const
{
	return m_ChunkMap->IsChunkValid(a_ChunkX, a_ChunkZ);
}





bool cWorld::HasChunkAnyClients(int a_ChunkX, int a_ChunkZ) const
{
	return m_ChunkMap->HasChunkAnyClients(a_ChunkX, a_ChunkZ);
}





void cWorld::UnloadUnusedChunks(void)
{
	m_LastUnload = m_WorldAge;
	m_ChunkMap->UnloadUnusedChunks();
}





void cWorld::QueueUnloadUnusedChunks(void)
{
	QueueTask(make_unique<cWorld::cTaskUnloadUnusedChunks>());
}





void cWorld::CollectPickupsByPlayer(cPlayer & a_Player)
{
	m_ChunkMap->CollectPickupsByPlayer(a_Player);
}





void cWorld::AddPlayer(cPlayer * a_Player)
{
	cCSLock Lock(m_CSPlayersToAdd);
	m_PlayersToAdd.push_back(a_Player);
}





void cWorld::RemovePlayer(cPlayer * a_Player, bool a_RemoveFromChunk)
{
	if (a_RemoveFromChunk)
	{
		// To prevent iterator invalidations when an entity goes through a portal and calls this function whilst being ticked by cChunk
		// we should not change cChunk's entity list if asked not to
		m_ChunkMap->RemoveEntity(a_Player);
	}
	{
		cCSLock Lock(m_CSPlayersToAdd);
		m_PlayersToAdd.remove(a_Player);
	}
	{
		cCSLock Lock(m_CSPlayers);
		LOGD("Removing player %s from world \"%s\"", a_Player->GetName().c_str(), m_WorldName.c_str());
		m_Players.remove(a_Player);
	}
	
	// Remove the player's client from the list of clients to be ticked:
	cClientHandle * Client = a_Player->GetClientHandle();
	if (Client != nullptr)
	{
		Client->RemoveFromWorld();
		m_ChunkMap->RemoveClientFromChunks(Client);
		cCSLock Lock(m_CSClients);
		m_ClientsToRemove.push_back(Client);
	}
}





bool cWorld::ForEachPlayer(cPlayerListCallback & a_Callback)
{
	// Calls the callback for each player in the list
	cCSLock Lock(m_CSPlayers);
	for (cPlayerList::iterator itr = m_Players.begin(), itr2 = itr; itr != m_Players.end(); itr = itr2)
	{
		++itr2;
		if (a_Callback.Item(*itr))
		{
			return false;
		}
	}  // for itr - m_Players[]
	return true;
}





bool cWorld::DoWithPlayer(const AString & a_PlayerName, cPlayerListCallback & a_Callback)
{
	// Calls the callback for the specified player in the list
	cCSLock Lock(m_CSPlayers);
	for (cPlayerList::iterator itr = m_Players.begin(); itr != m_Players.end(); ++itr)
	{
		if (NoCaseCompare((*itr)->GetName(), a_PlayerName) == 0)
		{
			a_Callback.Item(*itr);
			return true;
		}
	}  // for itr - m_Players[]
	return false;
}





bool cWorld::FindAndDoWithPlayer(const AString & a_PlayerNameHint, cPlayerListCallback & a_Callback)
{
	cPlayer * BestMatch = nullptr;
	size_t BestRating = 0;
	size_t NameLength = a_PlayerNameHint.length();

	cCSLock Lock(m_CSPlayers);
	for (cPlayerList::iterator itr = m_Players.begin(); itr != m_Players.end(); ++itr)
	{
		size_t Rating = RateCompareString (a_PlayerNameHint, (*itr)->GetName());
		if (Rating >= BestRating)
		{
			BestMatch = *itr;
			BestRating = Rating;
		}
		if (Rating == NameLength)  // Perfect match
		{
			break;
		}
	}  // for itr - m_Players[]

	if (BestMatch != nullptr)
	{
		return a_Callback.Item (BestMatch);
	}
	return false;
}





bool cWorld::DoWithPlayerByUUID(const AString & a_PlayerUUID, cPlayerListCallback & a_Callback)
{
	cCSLock Lock(m_CSPlayers);
	for (cPlayerList::iterator itr = m_Players.begin(); itr != m_Players.end(); ++itr)
	{
		if ((*itr)->GetUUID() == a_PlayerUUID)
		{
			return a_Callback.Item(*itr);
		}
	}
	return false;
}





// TODO: This interface is dangerous!
cPlayer * cWorld::FindClosestPlayer(const Vector3d & a_Pos, float a_SightLimit, bool a_CheckLineOfSight)
{
	cTracer LineOfSight(this);

	double ClosestDistance = a_SightLimit;
	cPlayer * ClosestPlayer = nullptr;

	cCSLock Lock(m_CSPlayers);
	for (cPlayerList::const_iterator itr = m_Players.begin(); itr != m_Players.end(); ++itr)
	{
		Vector3f Pos = (*itr)->GetPosition();
		double Distance = (Pos - a_Pos).Length();

		if (Distance < ClosestDistance)
		{
			if (a_CheckLineOfSight)
			{
				if (!LineOfSight.Trace(a_Pos, (Pos - a_Pos), (int)(Pos - a_Pos).Length()))
				{
					ClosestDistance = Distance;
					ClosestPlayer = *itr;
				}
			}
			else
			{
				ClosestDistance = Distance;
				ClosestPlayer = *itr;
			}
		}
	}
	return ClosestPlayer;
}





void cWorld::SendPlayerList(cPlayer * a_DestPlayer)
{
	// Sends the playerlist to a_DestPlayer
	cCSLock Lock(m_CSPlayers);
	for (cPlayerList::iterator itr = m_Players.begin(); itr != m_Players.end(); ++itr)
	{
		cClientHandle * ch = (*itr)->GetClientHandle();
		if ((ch != nullptr) && !ch->IsDestroyed())
		{
			a_DestPlayer->GetClientHandle()->SendPlayerListAddPlayer(*(*itr));
		}
	}
}





bool cWorld::ForEachEntity(cEntityCallback & a_Callback)
{
	return m_ChunkMap->ForEachEntity(a_Callback);
}





bool cWorld::ForEachEntityInChunk(int a_ChunkX, int a_ChunkZ, cEntityCallback & a_Callback)
{
	return m_ChunkMap->ForEachEntityInChunk(a_ChunkX, a_ChunkZ, a_Callback);
}





bool cWorld::ForEachEntityInBox(const cBoundingBox & a_Box, cEntityCallback & a_Callback)
{
	return m_ChunkMap->ForEachEntityInBox(a_Box, a_Callback);
}





bool cWorld::DoWithEntityByID(int a_UniqueID, cEntityCallback & a_Callback)
{
	return m_ChunkMap->DoWithEntityByID(a_UniqueID, a_Callback);
}





void cWorld::CompareChunkClients(int a_ChunkX1, int a_ChunkZ1, int a_ChunkX2, int a_ChunkZ2, cClientDiffCallback & a_Callback)
{
	m_ChunkMap->CompareChunkClients(a_ChunkX1, a_ChunkZ1, a_ChunkX2, a_ChunkZ2, a_Callback);
}





bool cWorld::AddChunkClient(int a_ChunkX, int a_ChunkZ, cClientHandle * a_Client)
{
	return m_ChunkMap->AddChunkClient(a_ChunkX, a_ChunkZ, a_Client);
}





void cWorld::RemoveChunkClient(int a_ChunkX, int a_ChunkZ, cClientHandle * a_Client)
{
	m_ChunkMap->RemoveChunkClient(a_ChunkX, a_ChunkZ, a_Client);
}





void cWorld::RemoveClientFromChunks(cClientHandle * a_Client)
{
	m_ChunkMap->RemoveClientFromChunks(a_Client);
}





void cWorld::SendChunkTo(int a_ChunkX, int a_ChunkZ, cChunkSender::eChunkPriority a_Priority, cClientHandle * a_Client)
{
	m_ChunkSender.QueueSendChunkTo(a_ChunkX, a_ChunkZ, a_Priority, a_Client);
}





void cWorld::ForceSendChunkTo(int a_ChunkX, int a_ChunkZ, cChunkSender::eChunkPriority a_Priority, cClientHandle * a_Client)
{
	a_Client->AddWantedChunk(a_ChunkX, a_ChunkZ);
	m_ChunkSender.QueueSendChunkTo(a_ChunkX, a_ChunkZ, a_Priority, a_Client);
}





void cWorld::RemoveClientFromChunkSender(cClientHandle * a_Client)
{
	m_ChunkSender.RemoveClient(a_Client);
}





void cWorld::TouchChunk(int a_ChunkX, int a_ChunkZ)
{
	m_ChunkMap->TouchChunk(a_ChunkX, a_ChunkZ);
}





void cWorld::ChunkLoadFailed(int a_ChunkX, int a_ChunkZ)
{
	m_ChunkMap->ChunkLoadFailed(a_ChunkX, a_ChunkZ);
}





bool cWorld::SetSignLines(int a_BlockX, int a_BlockY, int a_BlockZ, const AString & a_Line1, const AString & a_Line2, const AString & a_Line3, const AString & a_Line4, cPlayer * a_Player)
{
	AString Line1(a_Line1);
	AString Line2(a_Line2);
	AString Line3(a_Line3);
	AString Line4(a_Line4);

	if (cRoot::Get()->GetPluginManager()->CallHookUpdatingSign(*this, a_BlockX, a_BlockY, a_BlockZ, Line1, Line2, Line3, Line4, a_Player))
	{
		return false;
	}

	if (m_ChunkMap->SetSignLines(a_BlockX, a_BlockY, a_BlockZ, Line1, Line2, Line3, Line4))
	{
		cRoot::Get()->GetPluginManager()->CallHookUpdatedSign(*this, a_BlockX, a_BlockY, a_BlockZ, Line1, Line2, Line3, Line4, a_Player);
		return true;
	}

	return false;
}





bool cWorld::SetCommandBlockCommand(int a_BlockX, int a_BlockY, int a_BlockZ, const AString & a_Command)
{
	class cUpdateCommandBlock : public cCommandBlockCallback
	{
		AString m_Command;
	public:
		cUpdateCommandBlock(const AString & a_CallbackCommand) : m_Command(a_CallbackCommand) {}
			
		virtual bool Item(cCommandBlockEntity * a_CommandBlock) override
		{
			a_CommandBlock->SetCommand(m_Command);
			return false;
		}
	} CmdBlockCB (a_Command);

	return DoWithCommandBlockAt(a_BlockX, a_BlockY, a_BlockZ, CmdBlockCB);
}





bool cWorld::IsTrapdoorOpen(int a_BlockX, int a_BlockY, int a_BlockZ)
{
	BLOCKTYPE Block;
	NIBBLETYPE Meta;
	GetBlockTypeMeta(a_BlockX, a_BlockY, a_BlockZ, Block, Meta);
	if ((Block != E_BLOCK_TRAPDOOR) && (Block != E_BLOCK_IRON_TRAPDOOR))
	{
		return false;
	}
	
	return (Meta & 0x4) > 0;
}





bool cWorld::SetTrapdoorOpen(int a_BlockX, int a_BlockY, int a_BlockZ, bool a_Open)
{
	BLOCKTYPE Block;
	NIBBLETYPE Meta;
	GetBlockTypeMeta(a_BlockX, a_BlockY, a_BlockZ, Block, Meta);
	if ((Block != E_BLOCK_TRAPDOOR) && (Block != E_BLOCK_IRON_TRAPDOOR))
	{
		return false;
	}
	
	bool IsOpen = (Meta & 0x4) > 0;
	if (a_Open != IsOpen)
	{
		SetBlockMeta(a_BlockX, a_BlockY, a_BlockZ, Meta ^ 0x4);
		BroadcastSoundParticleEffect(1003, a_BlockX, a_BlockY, a_BlockZ, 0);
		return true;
	}
	return false;
}





void cWorld::RegenerateChunk(int a_ChunkX, int a_ChunkZ)
{
	m_ChunkMap->MarkChunkRegenerating(a_ChunkX, a_ChunkZ);
	
	m_Generator.QueueGenerateChunk(a_ChunkX, a_ChunkZ, true);
}





void cWorld::GenerateChunk(int a_ChunkX, int a_ChunkZ)
{
	m_ChunkMap->TouchChunk(a_ChunkX, a_ChunkZ);
}





void cWorld::QueueLightChunk(int a_ChunkX, int a_ChunkZ, cChunkCoordCallback * a_Callback)
{
	m_Lighting.QueueChunk(a_ChunkX, a_ChunkZ, a_Callback);
}





bool cWorld::IsChunkLighted(int a_ChunkX, int a_ChunkZ)
{
	return m_ChunkMap->IsChunkLighted(a_ChunkX, a_ChunkZ);
}





bool cWorld::ForEachChunkInRect(int a_MinChunkX, int a_MaxChunkX, int a_MinChunkZ, int a_MaxChunkZ, cChunkDataCallback & a_Callback)
{
	return m_ChunkMap->ForEachChunkInRect(a_MinChunkX, a_MaxChunkX, a_MinChunkZ, a_MaxChunkZ, a_Callback);
}





void cWorld::SaveAllChunks(void)
{
	m_LastSave = m_WorldAge;
	m_ChunkMap->SaveAllChunks();
}





void cWorld::QueueSaveAllChunks(void)
{
	QueueTask(make_unique<cWorld::cTaskSaveAllChunks>());
}





void cWorld::QueueTask(std::unique_ptr<cTask> a_Task)
{
	cCSLock Lock(m_CSTasks);
	m_Tasks.push_back(std::move(a_Task));
}





void cWorld::ScheduleTask(int a_DelayTicks, cTask * a_Task)
{
	Int64 TargetTick = a_DelayTicks + m_WorldAge;
	
	// Insert the task into the list of scheduled tasks, ordered by its target tick
	cCSLock Lock(m_CSScheduledTasks);
	for (cScheduledTasks::iterator itr = m_ScheduledTasks.begin(), end = m_ScheduledTasks.end(); itr != end; ++itr)
	{
		if ((*itr)->m_TargetTick >= TargetTick)
		{
			m_ScheduledTasks.insert(itr, make_unique<cScheduledTask>(TargetTick, a_Task));
			return;
		}
	}
	m_ScheduledTasks.push_back(make_unique<cScheduledTask>(TargetTick, a_Task));
}





void cWorld::AddEntity(cEntity * a_Entity)
{
	cCSLock Lock(m_CSEntitiesToAdd);
	m_EntitiesToAdd.push_back(a_Entity);
}





bool cWorld::HasEntity(int a_UniqueID)
{
	// Check if the entity is in the queue to be added to the world:
	{
		cCSLock Lock(m_CSEntitiesToAdd);
		for (cEntityList::const_iterator itr = m_EntitiesToAdd.begin(), end = m_EntitiesToAdd.end(); itr != end; ++itr)
		{
			if ((*itr)->GetUniqueID() == a_UniqueID)
			{
				return true;
			}
		}  // for itr - m_EntitiesToAdd[]
	}

	// Check if the entity is in the chunkmap:
	return m_ChunkMap->HasEntity(a_UniqueID);
}





/*
unsigned int cWorld::GetNumPlayers(void)
{
	cCSLock Lock(m_CSPlayers);
	return m_Players.size();
}
*/





int cWorld::GetNumChunks(void) const
{
	return m_ChunkMap->GetNumChunks();
}





void cWorld::GetChunkStats(int & a_NumValid, int & a_NumDirty, int & a_NumInLightingQueue)
{
	m_ChunkMap->GetChunkStats(a_NumValid, a_NumDirty);
	a_NumInLightingQueue = (int) m_Lighting.GetQueueLength();
}





void cWorld::TickQueuedBlocks(void)
{
	if (m_BlockTickQueue.empty())
	{
		return;
	}
	m_BlockTickQueueCopy.clear();
	m_BlockTickQueue.swap(m_BlockTickQueueCopy);

	for (std::vector<BlockTickQueueItem *>::iterator itr = m_BlockTickQueueCopy.begin(); itr != m_BlockTickQueueCopy.end(); ++itr)
	{
		BlockTickQueueItem * Block = (*itr);
		Block->TicksToWait -= 1;
		if (Block->TicksToWait <= 0)
		{
			// TODO: Handle the case when the chunk is already unloaded
			m_ChunkMap->TickBlock(Block->X, Block->Y, Block->Z);
			delete Block;  // We don't have to remove it from the vector, this will happen automatically on the next tick
		}
		else
		{
			m_BlockTickQueue.push_back(Block);  // Keep the block in the queue
		}
	}  // for itr - m_BlockTickQueueCopy[]
}





void cWorld::QueueBlockForTick(int a_BlockX, int a_BlockY, int a_BlockZ, int a_TicksToWait)
{
	BlockTickQueueItem * Block = new BlockTickQueueItem;
	Block->X = a_BlockX;
	Block->Y = a_BlockY;
	Block->Z = a_BlockZ;
	Block->TicksToWait = a_TicksToWait;
	
	m_BlockTickQueue.push_back(Block);
}





bool cWorld::IsBlockDirectlyWatered(int a_BlockX, int a_BlockY, int a_BlockZ)
{
	return (
		IsBlockWater(GetBlock(a_BlockX - 1, a_BlockY, a_BlockZ)) ||
		IsBlockWater(GetBlock(a_BlockX + 1, a_BlockY, a_BlockZ)) ||
		IsBlockWater(GetBlock(a_BlockX,     a_BlockY, a_BlockZ - 1)) ||
		IsBlockWater(GetBlock(a_BlockX,     a_BlockY, a_BlockZ + 1))
	);
}





int cWorld::SpawnMob(double a_PosX, double a_PosY, double a_PosZ, eMonsterType a_MonsterType)
{
	cMonster * Monster = nullptr;

	Monster = cMonster::NewMonsterFromType(a_MonsterType);
	if (Monster != nullptr)
	{
		Monster->SetPosition(a_PosX, a_PosY, a_PosZ);
	}
	
	return SpawnMobFinalize(Monster);
}




int cWorld::SpawnMobFinalize(cMonster * a_Monster)
{
	// Invalid cMonster object. Bail out.
	if (!a_Monster)
	{
		return -1;
	}

	// Give the mob  full health.
	a_Monster->SetHealth(a_Monster->GetMaxHealth());

	// A plugin doesn't agree with the spawn. bail out.
	if (cPluginManager::Get()->CallHookSpawningMonster(*this, *a_Monster))
	{
		delete a_Monster;
		a_Monster = nullptr;
		return -1;
	}

	// Initialize the monster into the current world.
	if (!a_Monster->Initialize(*this))
	{
		delete a_Monster;
		a_Monster = nullptr;
		return -1;
	}

	BroadcastSpawnEntity(*a_Monster);
	cPluginManager::Get()->CallHookSpawnedMonster(*this, *a_Monster);

	return a_Monster->GetUniqueID();
}





int cWorld::CreateProjectile(double a_PosX, double a_PosY, double a_PosZ, cProjectileEntity::eKind a_Kind, cEntity * a_Creator, const cItem * a_Item, const Vector3d * a_Speed)
{
	cProjectileEntity * Projectile = cProjectileEntity::Create(a_Kind, a_Creator, a_PosX, a_PosY, a_PosZ, a_Item, a_Speed);
	if (Projectile == nullptr)
	{
		return -1;
	}
	if (!Projectile->Initialize(*this))
	{
		delete Projectile;
		Projectile = nullptr;
		return -1;
	}
	return Projectile->GetUniqueID();
}





void cWorld::TabCompleteUserName(const AString & a_Text, AStringVector & a_Results)
{
	typedef std::pair<AString::size_type, AString> pair_t;
	size_t LastSpace = a_Text.find_last_of(" ");  // Find the position of the last space
	AString LastWord = a_Text.substr(LastSpace + 1, a_Text.length());  // Find the last word

	if (LastWord.empty())
	{
		return;
	}

	std::vector<pair_t> UsernamesByWeight;

	cCSLock Lock(m_CSPlayers);
	for (cPlayerList::iterator itr = m_Players.begin(), end = m_Players.end(); itr != end; ++itr)
	{
		AString PlayerName ((*itr)->GetName());
		if ((*itr)->HasCustomName())
		{
			PlayerName = (*itr)->GetCustomName();
		}

		AString::size_type Found = PlayerName.find(LastWord);  // Try to find last word in playername
		if (Found == AString::npos)
		{
			continue;  // No match
		}

		UsernamesByWeight.push_back(std::make_pair(Found, PlayerName));  // Match! Store it with the position of the match as a weight
	}
	Lock.Unlock();

	std::sort(UsernamesByWeight.begin(), UsernamesByWeight.end());  // Sort lexicographically (by the first value, then second), so higher weights (usernames with match closer to start) come first (#1274)

	/* TODO: Uncomment once migrated to C++11
	std::transform(
		UsernamesByWeight.begin(),
		UsernamesByWeight.end(),
		std::back_inserter(a_Results),
		[](const pair_t & p) { return p.first; }
	);
	*/

	a_Results.reserve(UsernamesByWeight.size());
	for (std::vector<pair_t>::const_iterator itr = UsernamesByWeight.begin(); itr != UsernamesByWeight.end(); ++itr)
	{
		a_Results.push_back(itr->second);
	}
}





void cWorld::SetChunkAlwaysTicked(int a_ChunkX, int a_ChunkZ, bool a_AlwaysTicked)
{
	m_ChunkMap->SetChunkAlwaysTicked(a_ChunkX, a_ChunkZ, a_AlwaysTicked);
}





cRedstoneSimulator<cChunk, cWorld> * cWorld::InitializeRedstoneSimulator(cIniFile & a_IniFile)
{
	AString SimulatorName = a_IniFile.GetValueSet("Physics", "RedstoneSimulator", "Incremental");

	if (SimulatorName.empty())
	{
		LOGWARNING("[Physics] RedstoneSimulator not present or empty in %s, using the default of \"Incremental\".", GetIniFileName().c_str());
		SimulatorName = "Incremental";
	}
	
	cRedstoneSimulator<cChunk, cWorld> * res = nullptr;

	if (NoCaseCompare(SimulatorName, "Incremental") == 0)
	{
		res = MakeIncrementalRedstoneSimulator(*this);
	}
	else if (NoCaseCompare(SimulatorName, "noop") == 0)
	{
		res = new cRedstoneNoopSimulator(*this);
	}
	
	m_SimulatorManager->RegisterSimulator(res, 1);
	
	return res;
}





cFluidSimulator * cWorld::InitializeFluidSimulator(cIniFile & a_IniFile, const char * a_FluidName, BLOCKTYPE a_SimulateBlock, BLOCKTYPE a_StationaryBlock)
{
	AString SimulatorNameKey;
	Printf(SimulatorNameKey, "%sSimulator", a_FluidName);
	AString SimulatorSectionName;
	Printf(SimulatorSectionName, "%sSimulator", a_FluidName);
	AString SimulatorName = a_IniFile.GetValueSet("Physics", SimulatorNameKey, "Vanilla");
	if (SimulatorName.empty())
	{
		LOGWARNING("[Physics] %s not present or empty in %s, using the default of \"Vanilla\".", SimulatorNameKey.c_str(), GetIniFileName().c_str());
		SimulatorName = "Vanilla";
	}
	
	cFluidSimulator * res = nullptr;
	bool IsWater = (strcmp(a_FluidName, "Water") == 0);  // Used for defaults
	int Rate = 1;
	if (
		(NoCaseCompare(SimulatorName, "vaporize") == 0) ||
		(NoCaseCompare(SimulatorName, "vaporise") == 0)
	)
	{
		res = new cVaporizeFluidSimulator(*this, a_SimulateBlock, a_StationaryBlock);
	}
	else if (
		(NoCaseCompare(SimulatorName, "noop") == 0) ||
		(NoCaseCompare(SimulatorName, "nop") == 0) ||
		(NoCaseCompare(SimulatorName, "null") == 0) ||
		(NoCaseCompare(SimulatorName, "nil") == 0)
	)
	{
		res = new cNoopFluidSimulator(*this, a_SimulateBlock, a_StationaryBlock);
	}
	else
	{
		int Falloff               = a_IniFile.GetValueSetI(SimulatorSectionName, "Falloff",               IsWater ? 1 : 2);
		int TickDelay             = a_IniFile.GetValueSetI(SimulatorSectionName, "TickDelay",             IsWater ? 5 : 30);
		int NumNeighborsForSource = a_IniFile.GetValueSetI(SimulatorSectionName, "NumNeighborsForSource", IsWater ? 2 : -1);
		
		if ((Falloff > 15) || (Falloff < 0))
		{
			LOGWARNING("Falloff for %s simulator is out of range, assuming default of %d", a_FluidName, IsWater ? 1 : 2);
			Falloff = IsWater ? 1 : 2;
		}

		if (NoCaseCompare(SimulatorName, "floody") == 0)
		{
			res = new cFloodyFluidSimulator(*this, a_SimulateBlock, a_StationaryBlock, static_cast<NIBBLETYPE>(Falloff), TickDelay, NumNeighborsForSource);
		}
		else if (NoCaseCompare(SimulatorName, "vanilla") == 0)
		{
			res = new cVanillaFluidSimulator(*this, a_SimulateBlock, a_StationaryBlock, static_cast<NIBBLETYPE>(Falloff), TickDelay, NumNeighborsForSource);
		}
		else
		{
			// The simulator name doesn't match anything we have, issue a warning:
			LOGWARNING("%s [Physics]:%s specifies an unknown simulator, using the default \"Vanilla\".", GetIniFileName().c_str(), SimulatorNameKey.c_str());
			res = new cVanillaFluidSimulator(*this, a_SimulateBlock, a_StationaryBlock, static_cast<NIBBLETYPE>(Falloff), TickDelay, NumNeighborsForSource);
		}
	}
	
	m_SimulatorManager->RegisterSimulator(res, Rate);

	return res;
}






void cWorld::AddQueuedPlayers(void)
{
	ASSERT(m_TickThread.IsCurrentThread());

	// Grab the list of players to add, it has to be locked to access it:
	cPlayerList PlayersToAdd;
	{
		cCSLock Lock(m_CSPlayersToAdd);
		std::swap(PlayersToAdd, m_PlayersToAdd);
	}
	
	// Add all the players in the grabbed list:
	{
		cCSLock Lock(m_CSPlayers);
		for (cPlayerList::iterator itr = PlayersToAdd.begin(), end = PlayersToAdd.end(); itr != end; ++itr)
		{
			ASSERT(std::find(m_Players.begin(), m_Players.end(), *itr) == m_Players.end());  // Is it already in the list? HOW?
			LOGD("Adding player %s to world \"%s\".", (*itr)->GetName().c_str(), m_WorldName.c_str());

			m_Players.push_back(*itr);
			(*itr)->SetWorld(this);

			// Add to chunkmap, if not already there (Spawn vs MoveToWorld):
			m_ChunkMap->AddEntityIfNotPresent(*itr);
		}  // for itr - PlayersToAdd[]
	}  // Lock(m_CSPlayers)

	// Add all the players' clienthandles:
	{
		cCSLock Lock(m_CSClients);
		for (cPlayerList::iterator itr = PlayersToAdd.begin(), end = PlayersToAdd.end(); itr != end; ++itr)
		{
			cClientHandle * Client = (*itr)->GetClientHandle();
			if (Client != nullptr)
			{
				m_Clients.push_back(Client);
			}
		}  // for itr - PlayersToAdd[]
	}  // Lock(m_CSClients)

	// Stream chunks to all eligible clients:
	for (cPlayerList::iterator itr = PlayersToAdd.begin(), end = PlayersToAdd.end(); itr != end; ++itr)
	{
		cClientHandle * Client = (*itr)->GetClientHandle();
		if (Client != nullptr)
		{
			Client->SendPlayerMoveLook();
			Client->SendHealth();
			Client->SendWholeInventory(*(*itr)->GetWindow());
		}
	}  // for itr - PlayersToAdd[]
}





////////////////////////////////////////////////////////////////////////////////
// cWorld::cTaskSaveAllChunks:

void cWorld::cTaskSaveAllChunks::Run(cWorld & a_World)
{
	a_World.SaveAllChunks();
}





////////////////////////////////////////////////////////////////////////////////
// cWorld::cTaskUnloadUnusedChunks

void cWorld::cTaskUnloadUnusedChunks::Run(cWorld & a_World)
{
	a_World.UnloadUnusedChunks();
}





////////////////////////////////////////////////////////////////////////////////
// cWorld::cTaskSendBlockTo

cWorld::cTaskSendBlockToAllPlayers::cTaskSendBlockToAllPlayers(std::vector<Vector3i> & a_SendQueue) :
	m_SendQueue(a_SendQueue)
{
}

void cWorld::cTaskSendBlockToAllPlayers::Run(cWorld & a_World)
{
	class cPlayerCallback :
		public cPlayerListCallback
	{
	public:
		cPlayerCallback(std::vector<Vector3i> & a_SendQueue, cWorld & a_CallbackWorld) :
			m_SendQueue(a_SendQueue),
			m_World(a_CallbackWorld)
		{
		}

		virtual bool Item(cPlayer * a_Player)
		{
			for (std::vector<Vector3i>::const_iterator itr = m_SendQueue.begin(); itr != m_SendQueue.end(); ++itr)
			{
				m_World.SendBlockTo(itr->x, itr->y, itr->z, a_Player);
			}
			return false;
		}

	private:

		std::vector<Vector3i> m_SendQueue;
		cWorld & m_World;

	} PlayerCallback(m_SendQueue, a_World);

	a_World.ForEachPlayer(PlayerCallback);
}





////////////////////////////////////////////////////////////////////////////////
// cWorld::cChunkGeneratorCallbacks:

cWorld::cChunkGeneratorCallbacks::cChunkGeneratorCallbacks(cWorld & a_World) :
	m_World(&a_World)
{
}





void cWorld::cChunkGeneratorCallbacks::OnChunkGenerated(cChunkDesc & a_ChunkDesc)
{
	cChunkDef::BlockNibbles BlockMetas;
	a_ChunkDesc.CompressBlockMetas(BlockMetas);

	cSetChunkDataPtr SetChunkData(new cSetChunkData(
		a_ChunkDesc.GetChunkX(), a_ChunkDesc.GetChunkZ(),
		a_ChunkDesc.GetBlockTypes(), BlockMetas,
		nullptr, nullptr,  // We don't have lighting, chunk will be lighted when needed
		&a_ChunkDesc.GetHeightMap(), &a_ChunkDesc.GetBiomeMap(),
		a_ChunkDesc.GetEntities(), a_ChunkDesc.GetBlockEntities(),
		true
	));
	SetChunkData->RemoveInvalidBlockEntities();
	m_World->QueueSetChunkData(SetChunkData);
}





bool cWorld::cChunkGeneratorCallbacks::IsChunkValid(int a_ChunkX, int a_ChunkZ)
{
	return m_World->IsChunkValid(a_ChunkX, a_ChunkZ);
}





bool cWorld::cChunkGeneratorCallbacks::IsChunkQueued(int a_ChunkX, int a_ChunkZ)
{
	return m_World->IsChunkQueued(a_ChunkX, a_ChunkZ);
}





bool cWorld::cChunkGeneratorCallbacks::HasChunkAnyClients(int a_ChunkX, int a_ChunkZ)
{
	return m_World->HasChunkAnyClients(a_ChunkX, a_ChunkZ);
}





void cWorld::cChunkGeneratorCallbacks::CallHookChunkGenerating(cChunkDesc & a_ChunkDesc)
{
	cPluginManager::Get()->CallHookChunkGenerating(
		*m_World, a_ChunkDesc.GetChunkX(), a_ChunkDesc.GetChunkZ(), &a_ChunkDesc
	);
}





void cWorld::cChunkGeneratorCallbacks::CallHookChunkGenerated (cChunkDesc & a_ChunkDesc)
{
	cPluginManager::Get()->CallHookChunkGenerated(
		*m_World, a_ChunkDesc.GetChunkX(), a_ChunkDesc.GetChunkZ(), &a_ChunkDesc
	);
}



<|MERGE_RESOLUTION|>--- conflicted
+++ resolved
@@ -90,10 +90,6 @@
 		m_PrepareDistance(a_PrepareDistance),
 		m_MaxIdx(a_PrepareDistance * a_PrepareDistance),
 		m_NumPrepared(0),
-<<<<<<< HEAD
-=======
-		m_LastReportTime(0),
->>>>>>> c8e75994
 		m_LastReportChunkCount(0)
 	{
 		// Start the thread:
@@ -114,11 +110,7 @@
 		m_MaxIdx = m_PrepareDistance * m_PrepareDistance;
 		int maxQueue = std::min(m_MaxIdx - 1, 100);  // Number of chunks to queue at once
 		m_NextIdx = maxQueue;
-<<<<<<< HEAD
 		m_LastReportTime = std::chrono::steady_clock::now();
-=======
-		m_LastReportTime = m_Timer.GetNowTime();
->>>>>>> c8e75994
 		for (int i = 0; i < maxQueue; i++)
 		{
 			int chunkX, chunkZ;
@@ -151,24 +143,12 @@
 	/** Event used to signal that the preparation is finished. */
 	cEvent m_EvtFinished;
 
-<<<<<<< HEAD
 	/** The timestamp of the last progress report emitted. */
 	std::chrono::steady_clock::time_point m_LastReportTime;
-=======
-	/** The timer used to report progress every second. */
-	cTimer m_Timer;
-
-	/** The timestamp of the last progress report emitted. */
-	long long m_LastReportTime;
->>>>>>> c8e75994
 
 	/** Number of chunks prepared when the last progress report was emitted. */
 	int m_LastReportChunkCount;
 
-<<<<<<< HEAD
-=======
-
->>>>>>> c8e75994
 	// cChunkCoordCallback override:
 	virtual void Call(int a_ChunkX, int a_ChunkZ)
 	{
@@ -177,11 +157,8 @@
 		if (m_NumPrepared >= m_MaxIdx)
 		{
 			m_EvtFinished.Set();
-<<<<<<< HEAD
-=======
 			// Must return here, because "this" may have gotten deleted by the previous line
 			return;
->>>>>>> c8e75994
 		}
 
 		// Queue another chunk, if appropriate:
@@ -194,7 +171,6 @@
 		}
 
 		// Report progress every 1 second:
-<<<<<<< HEAD
 		auto Now = std::chrono::steady_clock::now();
 		if (Now - m_LastReportTime > std::chrono::seconds(1))
 		{
@@ -204,17 +180,6 @@
 				m_World.GetName().c_str(), PercentDone, m_NumPrepared, m_MaxIdx, ChunkSpeed
 			);
 			m_LastReportTime = Now;
-=======
-		long long now = m_Timer.GetNowTime();
-		if (now - m_LastReportTime > 1000)
-		{
-			float percentDone = static_cast<float>(m_NumPrepared * 100) / m_MaxIdx;
-			float chunkSpeed = static_cast<float>((m_NumPrepared - m_LastReportChunkCount) * 1000) / (now - m_LastReportTime);
-			LOG("Preparing spawn (%s): %.02f%% done (%d chunks out of %d; %.02f chunks / sec)",
-				m_World.GetName().c_str(), percentDone, m_NumPrepared, m_MaxIdx, chunkSpeed
-			);
-			m_LastReportTime = now;
->>>>>>> c8e75994
 			m_LastReportChunkCount = m_NumPrepared;
 		}
 	}
@@ -784,11 +749,7 @@
 			a_IniFile.GetValueSet("Generator", "HeightGen",        "Flat");
 			a_IniFile.GetValueSet("Generator", "FlatHeight",       "128");
 			a_IniFile.GetValueSet("Generator", "CompositionGen",   "Nether");
-<<<<<<< HEAD
-			a_IniFile.GetValueSet("Generator", "Finishers",        "WormNestCaves, BottomLava, LavaSprings, NetherClumpFoliage, NetherForts, PreSimulator");
-=======
 			a_IniFile.GetValueSet("Generator", "Finishers",        "SoulsandRims, WormNestCaves, BottomLava, LavaSprings, NetherClumpFoliage, NetherForts, PreSimulator");
->>>>>>> c8e75994
 			a_IniFile.GetValueSet("Generator", "BottomLavaHeight", "30");
 			break;
 		}
