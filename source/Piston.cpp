#include "Globals.h"  // NOTE: MSVC stupidness requires this to be the same across all modules

#include "Piston.h"
#include "ChunkDef.h"
#include "Pickup.h"
#include "Item.h"
#include "Root.h"
#include "ClientHandle.h"
#include "World.h"
#include "BlockID.h"
#include "Server.h"
#include "Blocks/BlockHandler.h"





extern bool g_BlockPistonBreakable[];





cPiston::cPiston(cWorld * a_World)
	: m_World(a_World)
{

}





int cPiston::FirstPassthroughBlock(int pistonX, int pistonY, int pistonZ, NIBBLETYPE pistonmeta)
{
	// Examine each of the 12 blocks ahead of the piston:
	for (int ret = 0; ret < 12; ret++)
	{
		BLOCKTYPE currBlock;
		NIBBLETYPE currMeta;
		AddDir(pistonX, pistonY, pistonZ, pistonmeta, 1);
		m_World->GetBlockTypeMeta(pistonX, pistonY, pistonZ, currBlock, currMeta);
<<<<<<< HEAD
		if (CanBreakPush(currBlock, currMeta))
=======
		if ((currBlock == E_BLOCK_BEDROCK) ||
			(currBlock == E_BLOCK_OBSIDIAN) ||
			(currBlock == E_BLOCK_PISTON_EXTENSION) ||
			( (currMeta & 0x8) != 0x0 ) || //Seems to include signs as well
			(currBlock == E_BLOCK_CHEST) ||
			(currBlock == E_BLOCK_DISPENSER) ||
			(currBlock == E_BLOCK_DROPPER) ||
			(currBlock == E_BLOCK_FURNACE) ||
			(currBlock == E_BLOCK_LIT_FURNACE) ||
			(currBlock == E_BLOCK_HOPPER) ||
			(currBlock == E_BLOCK_JUKEBOX) ||
			(currBlock == E_BLOCK_NOTE_BLOCK))
>>>>>>> fbbf12f3
		{
			// This block breaks when pushed, extend up to here
			return ret;
		}
		if (!CanPush(currBlock, currMeta))
		{
			// This block cannot be pushed at all, the piston can't extend
			return -1;
		}
	}
	// There is no space for the blocks to move, piston can't extend
	return -1;
}





void cPiston::ExtendPiston(int pistx, int pisty, int pistz)
{
	BLOCKTYPE pistonBlock;
	NIBBLETYPE pistonMeta;
	m_World->GetBlockTypeMeta(pistx, pisty, pistz, pistonBlock, pistonMeta);
	
	if (IsExtended(pistonMeta))
	{
		// Already extended, bail out
		return;
	}
	
	int dist = FirstPassthroughBlock(pistx, pisty, pistz, pistonMeta);
	if (dist < 0)
	{
		// FirstPassthroughBlock says piston can't push anything, bail out
		return;
	}

	// Drop the breakable block in the line, if appropriate:
	AddDir(pistx, pisty, pistz, pistonMeta, dist + 1);  // "pist" now at the breakable / empty block
	BLOCKTYPE currBlock;
	NIBBLETYPE currMeta;
	m_World->GetBlockTypeMeta(pistx, pisty, pistz, currBlock, currMeta);
	if (currBlock != E_BLOCK_AIR)
	{
		cBlockHandler * Handler = BlockHandler(currBlock);
		if (Handler->DoesDropOnUnsuitable())
		{
			Handler->DropBlock(m_World, NULL, pistx, pisty, pistz); //If block is breakable, drop it
		}
	}
	
	// Push blocks, from the furthest to the nearest:
	int oldx = pistx, oldy = pisty, oldz = pistz;
	NIBBLETYPE currBlockMeta;
	for (int i = dist + 1; i > 1; i--)
	{
<<<<<<< HEAD
		AddDir(pistx, pisty, pistz, pistonMeta, -1);
		m_World->GetBlockTypeMeta(pistx, pisty, pistz, currBlock, currBlockMeta);
		m_World->SetBlock( oldx, oldy, oldz, currBlock, currBlockMeta);
		oldx = pistx;
		oldy = pisty;
		oldz = pistz;
=======
		for (int i = dist + 1; i > 1; i--) //Decrement from the dropped breakable block to two further than the piston (one further will be future extension)
		{
			AddDir(pistx, pisty, pistz, pistonMeta & 7, -1) //Move one set of coords one back from breakable dropped block
			m_World->GetBlockTypeMeta(pistx, pisty, pistz, currBlock, currBlockMeta); //Get the block
			m_World->SetServerBlock( oldx, oldy, oldz, currBlock, currBlockMeta); //Set the block at the location of the original coords
			oldx = pistx; //Shift the selectors down a block and repeat
			oldy = pisty;
			oldz = pistz;
		}
>>>>>>> fbbf12f3
	}

	int extx = pistx;
	int exty = pisty;
	int extz = pistz;
<<<<<<< HEAD
	AddDir(pistx, pisty, pistz, pistonMeta, -1);
	// "pist" now at piston body, "ext" at future extension
	
	m_World->BroadcastBlockAction(pistx, pisty, pistz, 0, pistonMeta, pistonBlock);
	m_World->BroadcastSoundEffect("tile.piston.out", pistx * 8, pisty * 8, pistz * 8, 0.5f, 0.7f);
	m_World->FastSetBlock(pistx, pisty, pistz, pistonBlock, pistonMeta | 0x8);
	m_World->SetBlock(extx, exty, extz, E_BLOCK_PISTON_EXTENSION, pistonMeta | (IsSticky(pistonBlock) ? 8 : 0));
=======

	AddDir(pistx, pisty, pistz, pistonMeta & 7, -1) //Move back one block to the piston base

	if (pistonBlock == E_BLOCK_STICKY_PISTON)
	{
		m_World->BroadcastBlockAction(pistx, pisty, pistz, 0, pistonMeta, E_BLOCK_STICKY_PISTON);
	}
	else
	{
		m_World->BroadcastBlockAction(pistx, pisty, pistz, 0, pistonMeta, E_BLOCK_PISTON);
	}

	m_World->BroadcastSoundEffect("tile.piston.out", pistx * 8, pisty * 8, pistz * 8, 0.5f, 0.7f);
	m_World->FastSetBlock( pistx, pisty, pistz, pistonBlock, pistonMeta | 0x8 ); //Set the base
	m_World->SetServerBlock(extx, exty, extz, E_BLOCK_PISTON_EXTENSION, isSticky + pistonMeta); //Set the arm
>>>>>>> fbbf12f3
}





void cPiston::RetractPiston( int pistx, int pisty, int pistz )
{
	BLOCKTYPE pistonBlock;
	NIBBLETYPE pistonMeta;
	m_World->GetBlockTypeMeta(pistx, pisty, pistz, pistonBlock, pistonMeta);
	if (!IsExtended(pistonMeta))
	{
		// Already retracted, bail out
		return;
	}
	
<<<<<<< HEAD
	m_World->BroadcastBlockAction(pistx, pisty, pistz, 1, pistonMeta & ~(8), E_BLOCK_PISTON);
=======
	if (pistonBlock == E_BLOCK_STICKY_PISTON)
	{
		m_World->BroadcastBlockAction(pistx, pisty, pistz, 1, pistonMeta & ~(8), E_BLOCK_STICKY_PISTON);
	}
	else
	{
		m_World->BroadcastBlockAction(pistx, pisty, pistz, 1, pistonMeta & ~(8), E_BLOCK_PISTON);
	}

>>>>>>> fbbf12f3
	m_World->BroadcastSoundEffect("tile.piston.in", pistx * 8, pisty * 8, pistz * 8, 0.5f, 0.7f);
	m_World->SetServerBlock(pistx, pisty, pistz, pistonBlock, pistonMeta & ~(8)); //Set the base

	// Check the extension:
	AddDir(pistx, pisty, pistz, pistonMeta, 1);
	if (m_World->GetBlock(pistx, pisty, pistz) != E_BLOCK_PISTON_EXTENSION)
	{
		LOGD("%s: Piston without an extension?", __FUNCTION__);
		return;
	}
	
	// Retract the extension, pull block if appropriate
	if (IsSticky(pistonBlock))
	{
		int tempx = pistx, tempy = pisty, tempz = pistz;
<<<<<<< HEAD
		AddDir( tempx, tempy, tempz, pistonMeta, 1);
		BLOCKTYPE tempBlock;
		NIBBLETYPE tempMeta;
		m_World->GetBlockTypeMeta(tempx, tempy, tempz, tempBlock, tempMeta);
		if (CanPull(tempBlock, tempMeta))
		{
			m_World->SetBlock(pistx, pisty, pistz, tempBlock, tempMeta);
			m_World->SetBlock(tempx, tempy, tempz, E_BLOCK_AIR, 0);
		}
		else
		{
			m_World->SetBlock(pistx, pisty, pistz, E_BLOCK_AIR, 0);
		}
	}
	else
	{
		m_World->SetBlock(pistx, pisty, pistz, E_BLOCK_AIR, 0);
=======
		AddDir( tempx, tempy, tempz, pistonMeta & 7, 1 ) //Move forward to the block being pulled
		BLOCKTYPE tempblock;
		NIBBLETYPE tempmeta;
		m_World->GetBlockTypeMeta(tempx, tempy, tempz, tempblock, tempmeta); //Check for pullable-ness
		if (
			(tempblock == E_BLOCK_OBSIDIAN) || 
			(tempblock == E_BLOCK_BEDROCK) || 
			(tempblock == E_BLOCK_PISTON_EXTENSION) ||
			(g_BlockPistonBreakable[tempblock]) ||
			( (tempmeta & 0x8) != 0x0 ) || //Seems to include signs as well
			(tempblock == E_BLOCK_CHEST) ||
			(tempblock == E_BLOCK_DISPENSER) ||
			(tempblock == E_BLOCK_DROPPER) ||
			(tempblock == E_BLOCK_FURNACE) ||
			(tempblock == E_BLOCK_LIT_FURNACE) ||
			(tempblock == E_BLOCK_HOPPER) ||
			(tempblock == E_BLOCK_JUKEBOX) ||
			(tempblock == E_BLOCK_NOTE_BLOCK)
		)
		{
			// These cannot be moved by the sticky piston, bail out
			m_World->SetServerBlock(pistx, pisty, pistz, E_BLOCK_AIR, 0);
			return;
		}

		m_World->SetServerBlock(pistx, pisty, pistz, tempblock, tempmeta);
		m_World->SetServerBlock(tempx, tempy, tempz, E_BLOCK_AIR, 0);
	}
	else
	{
		m_World->SetServerBlock(pistx, pisty, pistz, E_BLOCK_AIR, 0);
>>>>>>> fbbf12f3
	}
}





bool cPiston::IsExtended(NIBBLETYPE a_PistonMeta)
{
	return ((a_PistonMeta & 0x8) != 0x0);
}





bool cPiston::IsSticky(BLOCKTYPE a_BlockType)
{
	return (a_BlockType == E_BLOCK_STICKY_PISTON);
}





bool cPiston::IsStickyExtension(NIBBLETYPE a_ExtMeta)
{
	return ((a_ExtMeta & 0x08) != 0);
}





bool cPiston::CanPush(BLOCKTYPE a_BlockType, NIBBLETYPE a_BlockMeta)
{
	switch (a_BlockType)
	{
		case E_BLOCK_ANVIL:
		case E_BLOCK_BED:
		case E_BLOCK_BEDROCK:
		case E_BLOCK_BREWING_STAND:
		case E_BLOCK_CHEST:
		case E_BLOCK_COMMAND_BLOCK:
		case E_BLOCK_DISPENSER:
		case E_BLOCK_DROPPER:
		case E_BLOCK_ENCHANTMENT_TABLE:
		case E_BLOCK_END_PORTAL:
		case E_BLOCK_END_PORTAL_FRAME:
		case E_BLOCK_FURNACE:
		case E_BLOCK_HOPPER:
		case E_BLOCK_JUKEBOX:
		case E_BLOCK_MOB_SPAWNER:
		case E_BLOCK_NETHER_PORTAL:
		case E_BLOCK_NOTE_BLOCK:
		case E_BLOCK_OBSIDIAN:
		case E_BLOCK_PISTON_EXTENSION:
		{
			return false;
		}
		case E_BLOCK_PISTON:
		{
			// A piston can only be pushed if retracted:
			return !IsExtended(a_BlockMeta);
		}
	}
	return true;
}





bool cPiston::CanBreakPush(BLOCKTYPE a_BlockType, NIBBLETYPE a_BlockMeta)
{
	return g_BlockPistonBreakable[a_BlockType];
}





bool cPiston::CanPull(BLOCKTYPE a_BlockType, NIBBLETYPE a_BlockMeta)
{
	switch (a_BlockType)
	{
		case E_BLOCK_LAVA:
		case E_BLOCK_STATIONARY_LAVA:
		case E_BLOCK_STATIONARY_WATER:
		case E_BLOCK_WATER:
		{
			return false;
		}
	}
	return CanPush(a_BlockType, a_BlockMeta) || CanBreakPush(a_BlockType, a_BlockMeta);
}





void cPiston::AddDir(int & a_BlockX, int & a_BlockY, int & a_BlockZ, NIBBLETYPE a_PistonMeta, int a_Amount)
{
	switch (a_PistonMeta & 0x07)
	{
		case 0: a_BlockY -= a_Amount; break;
		case 1: a_BlockY += a_Amount; break;
		case 2: a_BlockZ -= a_Amount; break;
		case 3: a_BlockZ += a_Amount; break;
		case 4: a_BlockX -= a_Amount; break;
		case 5: a_BlockX += a_Amount; break;
		default:
		{
			LOGWARNING("%s: invalid direction %d, ignoring", __FUNCTION__, a_PistonMeta & 0x07);
			break;
		}
	}
}



<|MERGE_RESOLUTION|>--- conflicted
+++ resolved
@@ -40,22 +40,7 @@
 		NIBBLETYPE currMeta;
 		AddDir(pistonX, pistonY, pistonZ, pistonmeta, 1);
 		m_World->GetBlockTypeMeta(pistonX, pistonY, pistonZ, currBlock, currMeta);
-<<<<<<< HEAD
 		if (CanBreakPush(currBlock, currMeta))
-=======
-		if ((currBlock == E_BLOCK_BEDROCK) ||
-			(currBlock == E_BLOCK_OBSIDIAN) ||
-			(currBlock == E_BLOCK_PISTON_EXTENSION) ||
-			( (currMeta & 0x8) != 0x0 ) || //Seems to include signs as well
-			(currBlock == E_BLOCK_CHEST) ||
-			(currBlock == E_BLOCK_DISPENSER) ||
-			(currBlock == E_BLOCK_DROPPER) ||
-			(currBlock == E_BLOCK_FURNACE) ||
-			(currBlock == E_BLOCK_LIT_FURNACE) ||
-			(currBlock == E_BLOCK_HOPPER) ||
-			(currBlock == E_BLOCK_JUKEBOX) ||
-			(currBlock == E_BLOCK_NOTE_BLOCK))
->>>>>>> fbbf12f3
 		{
 			// This block breaks when pushed, extend up to here
 			return ret;
@@ -112,54 +97,33 @@
 	NIBBLETYPE currBlockMeta;
 	for (int i = dist + 1; i > 1; i--)
 	{
-<<<<<<< HEAD
 		AddDir(pistx, pisty, pistz, pistonMeta, -1);
 		m_World->GetBlockTypeMeta(pistx, pisty, pistz, currBlock, currBlockMeta);
-		m_World->SetBlock( oldx, oldy, oldz, currBlock, currBlockMeta);
+		m_World->SetServerBlock( oldx, oldy, oldz, currBlock, currBlockMeta);
 		oldx = pistx;
 		oldy = pisty;
 		oldz = pistz;
-=======
-		for (int i = dist + 1; i > 1; i--) //Decrement from the dropped breakable block to two further than the piston (one further will be future extension)
-		{
-			AddDir(pistx, pisty, pistz, pistonMeta & 7, -1) //Move one set of coords one back from breakable dropped block
-			m_World->GetBlockTypeMeta(pistx, pisty, pistz, currBlock, currBlockMeta); //Get the block
-			m_World->SetServerBlock( oldx, oldy, oldz, currBlock, currBlockMeta); //Set the block at the location of the original coords
-			oldx = pistx; //Shift the selectors down a block and repeat
-			oldy = pisty;
-			oldz = pistz;
-		}
->>>>>>> fbbf12f3
 	}
 
 	int extx = pistx;
 	int exty = pisty;
 	int extz = pistz;
-<<<<<<< HEAD
 	AddDir(pistx, pisty, pistz, pistonMeta, -1);
 	// "pist" now at piston body, "ext" at future extension
 	
-	m_World->BroadcastBlockAction(pistx, pisty, pistz, 0, pistonMeta, pistonBlock);
+	if (pistonBlock == E_BLOCK_STICKY_PISTON)
+	{
+		m_World->BroadcastBlockAction(pistx, pisty, pistz, 0, pistonMeta, E_BLOCK_STICKY_PISTON);
+	}
+	else
+	{
+		m_World->BroadcastBlockAction(pistx, pisty, pistz, 0, pistonMeta, E_BLOCK_PISTON);
+	}
+
 	m_World->BroadcastSoundEffect("tile.piston.out", pistx * 8, pisty * 8, pistz * 8, 0.5f, 0.7f);
-	m_World->FastSetBlock(pistx, pisty, pistz, pistonBlock, pistonMeta | 0x8);
-	m_World->SetBlock(extx, exty, extz, E_BLOCK_PISTON_EXTENSION, pistonMeta | (IsSticky(pistonBlock) ? 8 : 0));
-=======
-
-	AddDir(pistx, pisty, pistz, pistonMeta & 7, -1) //Move back one block to the piston base
-
-	if (pistonBlock == E_BLOCK_STICKY_PISTON)
-	{
-		m_World->BroadcastBlockAction(pistx, pisty, pistz, 0, pistonMeta, E_BLOCK_STICKY_PISTON);
-	}
-	else
-	{
-		m_World->BroadcastBlockAction(pistx, pisty, pistz, 0, pistonMeta, E_BLOCK_PISTON);
-	}
-
-	m_World->BroadcastSoundEffect("tile.piston.out", pistx * 8, pisty * 8, pistz * 8, 0.5f, 0.7f);
-	m_World->FastSetBlock( pistx, pisty, pistz, pistonBlock, pistonMeta | 0x8 ); //Set the base
-	m_World->SetServerBlock(extx, exty, extz, E_BLOCK_PISTON_EXTENSION, isSticky + pistonMeta); //Set the arm
->>>>>>> fbbf12f3
+	m_World->FastSetBlock( pistx, pisty, pistz, pistonBlock, pistonMeta | 0x8 );
+	m_World->SetServerBlock(extx, exty, extz, E_BLOCK_PISTON_EXTENSION, isSticky + pistonMeta);
+
 }
 
 
@@ -177,9 +141,6 @@
 		return;
 	}
 	
-<<<<<<< HEAD
-	m_World->BroadcastBlockAction(pistx, pisty, pistz, 1, pistonMeta & ~(8), E_BLOCK_PISTON);
-=======
 	if (pistonBlock == E_BLOCK_STICKY_PISTON)
 	{
 		m_World->BroadcastBlockAction(pistx, pisty, pistz, 1, pistonMeta & ~(8), E_BLOCK_STICKY_PISTON);
@@ -189,9 +150,9 @@
 		m_World->BroadcastBlockAction(pistx, pisty, pistz, 1, pistonMeta & ~(8), E_BLOCK_PISTON);
 	}
 
->>>>>>> fbbf12f3
 	m_World->BroadcastSoundEffect("tile.piston.in", pistx * 8, pisty * 8, pistz * 8, 0.5f, 0.7f);
-	m_World->SetServerBlock(pistx, pisty, pistz, pistonBlock, pistonMeta & ~(8)); //Set the base
+	m_World->SetServerBlock(pistx, pisty, pistz, pistonBlock, pistonMeta & ~(8));
+
 
 	// Check the extension:
 	AddDir(pistx, pisty, pistz, pistonMeta, 1);
@@ -205,57 +166,23 @@
 	if (IsSticky(pistonBlock))
 	{
 		int tempx = pistx, tempy = pisty, tempz = pistz;
-<<<<<<< HEAD
 		AddDir( tempx, tempy, tempz, pistonMeta, 1);
 		BLOCKTYPE tempBlock;
 		NIBBLETYPE tempMeta;
 		m_World->GetBlockTypeMeta(tempx, tempy, tempz, tempBlock, tempMeta);
 		if (CanPull(tempBlock, tempMeta))
 		{
-			m_World->SetBlock(pistx, pisty, pistz, tempBlock, tempMeta);
-			m_World->SetBlock(tempx, tempy, tempz, E_BLOCK_AIR, 0);
+			m_World->SetServerBlock(pistx, pisty, pistz, tempBlock, tempMeta);
+			m_World->SetServerBlock(tempx, tempy, tempz, E_BLOCK_AIR, 0);
 		}
 		else
 		{
-			m_World->SetBlock(pistx, pisty, pistz, E_BLOCK_AIR, 0);
+			m_World->SetServerBlock(pistx, pisty, pistz, E_BLOCK_AIR, 0);
 		}
 	}
 	else
 	{
-		m_World->SetBlock(pistx, pisty, pistz, E_BLOCK_AIR, 0);
-=======
-		AddDir( tempx, tempy, tempz, pistonMeta & 7, 1 ) //Move forward to the block being pulled
-		BLOCKTYPE tempblock;
-		NIBBLETYPE tempmeta;
-		m_World->GetBlockTypeMeta(tempx, tempy, tempz, tempblock, tempmeta); //Check for pullable-ness
-		if (
-			(tempblock == E_BLOCK_OBSIDIAN) || 
-			(tempblock == E_BLOCK_BEDROCK) || 
-			(tempblock == E_BLOCK_PISTON_EXTENSION) ||
-			(g_BlockPistonBreakable[tempblock]) ||
-			( (tempmeta & 0x8) != 0x0 ) || //Seems to include signs as well
-			(tempblock == E_BLOCK_CHEST) ||
-			(tempblock == E_BLOCK_DISPENSER) ||
-			(tempblock == E_BLOCK_DROPPER) ||
-			(tempblock == E_BLOCK_FURNACE) ||
-			(tempblock == E_BLOCK_LIT_FURNACE) ||
-			(tempblock == E_BLOCK_HOPPER) ||
-			(tempblock == E_BLOCK_JUKEBOX) ||
-			(tempblock == E_BLOCK_NOTE_BLOCK)
-		)
-		{
-			// These cannot be moved by the sticky piston, bail out
-			m_World->SetServerBlock(pistx, pisty, pistz, E_BLOCK_AIR, 0);
-			return;
-		}
-
-		m_World->SetServerBlock(pistx, pisty, pistz, tempblock, tempmeta);
-		m_World->SetServerBlock(tempx, tempy, tempz, E_BLOCK_AIR, 0);
-	}
-	else
-	{
 		m_World->SetServerBlock(pistx, pisty, pistz, E_BLOCK_AIR, 0);
->>>>>>> fbbf12f3
 	}
 }
 
@@ -306,6 +233,7 @@
 		case E_BLOCK_END_PORTAL:
 		case E_BLOCK_END_PORTAL_FRAME:
 		case E_BLOCK_FURNACE:
+		case E_BLOCK_LIT_FURNACE:
 		case E_BLOCK_HOPPER:
 		case E_BLOCK_JUKEBOX:
 		case E_BLOCK_MOB_SPAWNER:
