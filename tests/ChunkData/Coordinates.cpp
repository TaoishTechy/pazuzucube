--- conflicted
+++ resolved
@@ -9,13 +9,7 @@
 	class cStarvationCallbacks
 		: public cAllocationPool<cChunkData::sChunkSection,1600>::cStarvationCallbacks
 	{
-		virtual void OnStartingUsingBuffer() {}
-		virtual void OnStopUsingBuffer() {}
-		virtual void OnBufferEmpty() {}
-	};
-	cAllocationPool<cChunkData::sChunkSection,1600> Pool(std::auto_ptr<cAllocationPool<cChunkData::sChunkSection,1600>::cStarvationCallbacks>(new cStarvationCallbacks()));
-	{
-		cChunkData buffer(Pool);
+		cChunkData buffer;
 
 		// Empty chunks
 		buffer.SetBlock(0, 0, 0, 0xAB);
@@ -130,15 +124,9 @@
 	
 	{
 		// Operator =
-<<<<<<< HEAD
 		cChunkData buffer(Pool);
-		buffer.SetBlock(0,0,0,0x42);
+		buffer.SetBlock(0, 0, 0, 0x42);
 		cChunkData copy(Pool);
-=======
-		cChunkData buffer;
-		buffer.SetBlock(0, 0, 0, 0x42);
-		cChunkData copy;
->>>>>>> 944d29c0
 		#if __cplusplus < 201103L
 		copy = buffer;
 		#else
@@ -150,7 +138,7 @@
 		#else
 		copy = std::move(copy);
 		#endif
-		testassert(copy.GetBlock(0, 0, 0) == 0x42);
+		testassert(copy.GetBlock(0,0,0) == 0x42);
 	}
 	
 	return 0;
