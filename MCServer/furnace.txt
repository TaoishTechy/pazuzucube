#*****************#
# Furnace Recipes #
#*****************#
#
#
#******************************************************#
#                Basic Notation Help
#
# **** Item Definition ****
# An Item is defined by an Item Type, an amount (and damage)
# The damage is optional, and if not specified it's assumed to be 0
#
# Cactus Green example:
#    351     :   2    ( ,   1    )
#   ItemType : Damage ( , Amount )
# or simple use the item name (marked in items.ini):
#   CactusGreen ( , 1 )
#
#
# **** Recipe and result ****
#
# Cobble @ 200 = Stone -> Produces 1 smooth stone from 1 cobblestone in 200 ticks (10 seconds)
#
# Write in full:
#    Cobble  :   0    ,   1    @  200  =    1     :   1    ,   1
#   ItemType : Damage , Amount @ ticks = ItemType : Damage , Amount
#
#
# **** Fuel ****
#
# !17:1 = 300 -> 1 Wood burns for 300 ticks (15 s)
#
#  !     Wood   ,   1    =  300
# Fuel ItemType , Amount = ticks
#
#******************************************************#





#--------------------------
# Smelting recipes

<<<<<<< HEAD
4:1     @ 200 = 1:1      # 1 Cobblestone  -> 1 Rock
15:1    @ 200 = 265:1    # 1 Iron Ore     -> 1 Iron Ingot
14:1    @ 200 = 266:1    # 1 Gold Ore     -> 1 Gold Ingot
153:1   @ 200 = 406:1    # 1 Quartz Ore   -> 1 Quartz
12:1    @ 200 = 20:1     # 1 Sand         -> 1 Glass
319:1   @ 200 = 320:1    # 1 Raw Pork     -> 1 Cooked Pork
363:1   @ 200 = 364:1    # 1 Raw Beef     -> 1 Cooked Beef (steak)
365:1   @ 200 = 366:1    # 1 Raw Chicken  -> 1 Cooked Chicken
337:1   @ 200 = 336:1    # 1 Clay         -> 1 Clay Brick
82:1    @ 200 = 172:1    # 1 Clay Block   -> 1 Hardened Clay
87:1    @ 200 = 405:1    # 1 NetherRack   -> 1 NetherBrick
349:1   @ 200 = 350:1    # 1 Raw Fish     -> 1 Cooked Fish
349:1:1 @ 200 = 350:1:1  # 1 Raw Salmon   -> 1 Cooked Salmon
17:1    @ 200 = 263:1:1  # 1 Log          -> 1 Charcoal
81:1    @ 200 = 351:1:2  # 1 Cactus       -> 1 Green Dye
19:1:1  @ 200 = 19:1     # 1 Wet Sponge   -> 1 Sponge
98:1    @ 200 = 98:1:2   # 1 Stonebrick   -> 1 Cracked Stonebrick
411:1   @ 200 = 412:1    # 1 Raw Rabbit   -> 1 Cooked Rabbit
423:1   @ 200 = 424:1    # 1 Raw Mutton   -> 1 Cooked Mutton
=======
Cobble           = Stone
IronOre          = IronIngot
GoldOre          = GoldIngot
NetherQuartzOre  = NetherQuartz
Sand             = Glass
Pork             = CookedPork
RawBeef          = Steak
RawChicken       = CookedChicken
Clay             = Brick
ClayBlock        = HardenedClay
TallGrass        = NetherBrickItem
RawFish          = CookedFish
Log              = CharCoal
Cactus           = GreenDye


>>>>>>> 3093f3d1



#--------------------------
# Fuels

<<<<<<< HEAD
! 263:1    = 1600   # 1 Coal            -> 80 sec
! 263:1:1  = 1600   # 1 Charcoal        -> 80 sec
! 126:1    = 15     # 1 Halfslab        -> 7.5 sec
! 5:1      = 300    # 1 Planks          -> 15 sec
! 280:1    = 100    # 1 Stick           -> 5 sec
! 85:1     = 300    # 1 Fence           -> 15 sec
! 188:1    = 300    # 1 Spruce Fence    -> 15 sec
! 189:1    = 300    # 1 Birch Fence     -> 15 sec
! 190:1    = 300    # 1 Jungle Fence    -> 15 sec
! 191:1    = 300    # 1 Dark Oak Fence  -> 15 sec
! 192:1    = 300    # 1 Acacia Fence    -> 15 sec
! 53:1     = 300    # 1 Wooden Stairs   -> 15 sec
! 58:1     = 300    # 1 Crafting Table  -> 15 sec
! 47:1     = 300    # 1 Bookshelf       -> 15 sec
! 54:1     = 300    # 1 Chest           -> 15 sec
! 84:1     = 300    # 1 Jukebox         -> 15 sec
! 327:1    = 20000  # 1 Lava Bucket     -> 1000 sec
! 17:1     = 300    # 1 Wood            -> 15 sec
! 6:1      = 100    # 1 Sapling         -> 5 sec
! 173:1    = 16000  # 1 Coal Block      -> 800 sec
! 369:1    = 2400   # 1 Blaze Rod       -> 120 sec
! 25:1     = 300    # 1 Note Block      -> 15 sec
! 151:1    = 300    # 1 Daylight Sensor -> 15 sec
! 107:1    = 300    # 1 Fence Gate      -> 15 sec
! 183:1    = 300    # 1 Spruce Fence Gate -> 15 sec
! 184:1    = 300    # 1 Birch Fence Gate -> 15 sec
! 185:1    = 300    # 1 Jungle Fence Gate -> 15 sec
! 186:1    = 300    # 1 Dark Oak Fence Gate -> 15 sec
! 187:1    = 300    # 1 Acacia Fence Gate -> 15 sec
! 167:1    = 300    # 1 Trapdoor        -> 15 sec
! 146:1    = 300    # 1 Trapped Chest   -> 15 sec
! 72:1     = 300    # 1 Pressure Plate  -> 15 sec
! 270:1    = 200    # 1 Wooden Pickaxe  -> 10 sec
! 271:1    = 200    # 1 Wooden Axe      -> 10 sec
! 269:1    = 200    # 1 Wooden Shovel   -> 10 sec
! 290:1    = 200    # 1 Wooden Hoe      -> 10 sec
! 268:1    = 200    # 1 Wooden Sword    -> 10 sec
=======
! CharCoal       = 1600   # -> 80 sec
! Coal           = 1600   # -> 80 sec
! WoodenSlab     = 15     # -> 7.5 sec
! Planks         = 300    # -> 15 sec
! Stick          = 100    # -> 5 sec
! Fence          = 300    # -> 15 sec
! WoodStairs     = 300    # -> 15 sec
! Workbench      = 300    # -> 15 sec
! Bookshelf      = 300    # -> 15 sec
! Chest          = 300    # -> 15 sec
! Jukebox        = 300    # -> 15 sec
! Lavabucket     = 20000  # -> 1000 sec
! Log            = 300    # -> 15 sec
! Sapling        = 100    # -> 5 sec
! CoalBlock      = 16000  # -> 800 sec
! BlazeRod       = 2400   # -> 120 sec
! NoteBlock      = 300    # -> 15 sec
! DaylightSensor = 300    # -> 15 sec
! FenceGate      = 300    # -> 15 sec
! Trapdoor       = 300    # -> 15 sec
! TrappedChest   = 300    # -> 15 sec
! WoodPlate      = 300    # -> 15 sec
! WoodPickaxe    = 200    # -> 10 sec
! WoodAxe        = 200    # -> 10 sec
! WoodShovel     = 200    # -> 10 sec
! WoodHoe        = 200    # -> 10 sec
! WoodSword      = 200    # -> 10 sec
>>>>>>> 3093f3d1
<|MERGE_RESOLUTION|>--- conflicted
+++ resolved
@@ -42,27 +42,6 @@
 #--------------------------
 # Smelting recipes
 
-<<<<<<< HEAD
-4:1     @ 200 = 1:1      # 1 Cobblestone  -> 1 Rock
-15:1    @ 200 = 265:1    # 1 Iron Ore     -> 1 Iron Ingot
-14:1    @ 200 = 266:1    # 1 Gold Ore     -> 1 Gold Ingot
-153:1   @ 200 = 406:1    # 1 Quartz Ore   -> 1 Quartz
-12:1    @ 200 = 20:1     # 1 Sand         -> 1 Glass
-319:1   @ 200 = 320:1    # 1 Raw Pork     -> 1 Cooked Pork
-363:1   @ 200 = 364:1    # 1 Raw Beef     -> 1 Cooked Beef (steak)
-365:1   @ 200 = 366:1    # 1 Raw Chicken  -> 1 Cooked Chicken
-337:1   @ 200 = 336:1    # 1 Clay         -> 1 Clay Brick
-82:1    @ 200 = 172:1    # 1 Clay Block   -> 1 Hardened Clay
-87:1    @ 200 = 405:1    # 1 NetherRack   -> 1 NetherBrick
-349:1   @ 200 = 350:1    # 1 Raw Fish     -> 1 Cooked Fish
-349:1:1 @ 200 = 350:1:1  # 1 Raw Salmon   -> 1 Cooked Salmon
-17:1    @ 200 = 263:1:1  # 1 Log          -> 1 Charcoal
-81:1    @ 200 = 351:1:2  # 1 Cactus       -> 1 Green Dye
-19:1:1  @ 200 = 19:1     # 1 Wet Sponge   -> 1 Sponge
-98:1    @ 200 = 98:1:2   # 1 Stonebrick   -> 1 Cracked Stonebrick
-411:1   @ 200 = 412:1    # 1 Raw Rabbit   -> 1 Cooked Rabbit
-423:1   @ 200 = 424:1    # 1 Raw Mutton   -> 1 Cooked Mutton
-=======
 Cobble           = Stone
 IronOre          = IronIngot
 GoldOre          = GoldIngot
@@ -77,79 +56,52 @@
 RawFish          = CookedFish
 Log              = CharCoal
 Cactus           = GreenDye
+WetSponge        = Sponge
+Stonebrick       = CrackedStonebrick
+RawRabbit        = CookedRabbit
+RawMutton        = CookedMutton
 
 
->>>>>>> 3093f3d1
 
 
 
 #--------------------------
 # Fuels
 
-<<<<<<< HEAD
-! 263:1    = 1600   # 1 Coal            -> 80 sec
-! 263:1:1  = 1600   # 1 Charcoal        -> 80 sec
-! 126:1    = 15     # 1 Halfslab        -> 7.5 sec
-! 5:1      = 300    # 1 Planks          -> 15 sec
-! 280:1    = 100    # 1 Stick           -> 5 sec
-! 85:1     = 300    # 1 Fence           -> 15 sec
-! 188:1    = 300    # 1 Spruce Fence    -> 15 sec
-! 189:1    = 300    # 1 Birch Fence     -> 15 sec
-! 190:1    = 300    # 1 Jungle Fence    -> 15 sec
-! 191:1    = 300    # 1 Dark Oak Fence  -> 15 sec
-! 192:1    = 300    # 1 Acacia Fence    -> 15 sec
-! 53:1     = 300    # 1 Wooden Stairs   -> 15 sec
-! 58:1     = 300    # 1 Crafting Table  -> 15 sec
-! 47:1     = 300    # 1 Bookshelf       -> 15 sec
-! 54:1     = 300    # 1 Chest           -> 15 sec
-! 84:1     = 300    # 1 Jukebox         -> 15 sec
-! 327:1    = 20000  # 1 Lava Bucket     -> 1000 sec
-! 17:1     = 300    # 1 Wood            -> 15 sec
-! 6:1      = 100    # 1 Sapling         -> 5 sec
-! 173:1    = 16000  # 1 Coal Block      -> 800 sec
-! 369:1    = 2400   # 1 Blaze Rod       -> 120 sec
-! 25:1     = 300    # 1 Note Block      -> 15 sec
-! 151:1    = 300    # 1 Daylight Sensor -> 15 sec
-! 107:1    = 300    # 1 Fence Gate      -> 15 sec
-! 183:1    = 300    # 1 Spruce Fence Gate -> 15 sec
-! 184:1    = 300    # 1 Birch Fence Gate -> 15 sec
-! 185:1    = 300    # 1 Jungle Fence Gate -> 15 sec
-! 186:1    = 300    # 1 Dark Oak Fence Gate -> 15 sec
-! 187:1    = 300    # 1 Acacia Fence Gate -> 15 sec
-! 167:1    = 300    # 1 Trapdoor        -> 15 sec
-! 146:1    = 300    # 1 Trapped Chest   -> 15 sec
-! 72:1     = 300    # 1 Pressure Plate  -> 15 sec
-! 270:1    = 200    # 1 Wooden Pickaxe  -> 10 sec
-! 271:1    = 200    # 1 Wooden Axe      -> 10 sec
-! 269:1    = 200    # 1 Wooden Shovel   -> 10 sec
-! 290:1    = 200    # 1 Wooden Hoe      -> 10 sec
-! 268:1    = 200    # 1 Wooden Sword    -> 10 sec
-=======
-! CharCoal       = 1600   # -> 80 sec
-! Coal           = 1600   # -> 80 sec
-! WoodenSlab     = 15     # -> 7.5 sec
-! Planks         = 300    # -> 15 sec
-! Stick          = 100    # -> 5 sec
-! Fence          = 300    # -> 15 sec
-! WoodStairs     = 300    # -> 15 sec
-! Workbench      = 300    # -> 15 sec
-! Bookshelf      = 300    # -> 15 sec
-! Chest          = 300    # -> 15 sec
-! Jukebox        = 300    # -> 15 sec
-! Lavabucket     = 20000  # -> 1000 sec
-! Log            = 300    # -> 15 sec
-! Sapling        = 100    # -> 5 sec
-! CoalBlock      = 16000  # -> 800 sec
-! BlazeRod       = 2400   # -> 120 sec
-! NoteBlock      = 300    # -> 15 sec
-! DaylightSensor = 300    # -> 15 sec
-! FenceGate      = 300    # -> 15 sec
-! Trapdoor       = 300    # -> 15 sec
-! TrappedChest   = 300    # -> 15 sec
-! WoodPlate      = 300    # -> 15 sec
-! WoodPickaxe    = 200    # -> 10 sec
-! WoodAxe        = 200    # -> 10 sec
-! WoodShovel     = 200    # -> 10 sec
-! WoodHoe        = 200    # -> 10 sec
-! WoodSword      = 200    # -> 10 sec
->>>>>>> 3093f3d1
+! CharCoal        = 1600   # -> 80 sec
+! Coal            = 1600   # -> 80 sec
+! WoodenSlab      = 15     # -> 7.5 sec
+! Planks          = 300    # -> 15 sec
+! Stick           = 100    # -> 5 sec
+! Fence           = 300    # -> 15 sec
+! SpruceFence     = 300    # -> 15 sec
+! BirchFence      = 300    # -> 15 sec
+! JungleFence     = 300    # -> 15 sec
+! DarkOakFence    = 300    # -> 15 sec
+! AcaciaFence     = 300    # -> 15 sec
+! WoodStairs      = 300    # -> 15 sec
+! Workbench       = 300    # -> 15 sec
+! Bookshelf       = 300    # -> 15 sec
+! Chest           = 300    # -> 15 sec
+! Jukebox         = 300    # -> 15 sec
+! Lavabucket      = 20000  # -> 1000 sec
+! Log             = 300    # -> 15 sec
+! Sapling         = 100    # -> 5 sec
+! CoalBlock       = 16000  # -> 800 sec
+! BlazeRod        = 2400   # -> 120 sec
+! NoteBlock       = 300    # -> 15 sec
+! DaylightSensor  = 300    # -> 15 sec
+! FenceGate       = 300    # -> 15 sec
+! SpruceFenceGate = 300    # -> 15 sec
+! BirchFenceGate  = 300    # -> 15 sec
+! JungleFenceGate = 300    # -> 15 sec
+! DarkOakFenceGate = 300   # -> 15 sec
+! Trapdoor        = 300    # -> 15 sec
+! TrappedChest    = 300    # -> 15 sec
+! WoodPlate       = 300    # -> 15 sec
+! WoodPickaxe     = 200    # -> 10 sec
+! WoodAxe         = 200    # -> 10 sec
+! WoodShovel      = 200    # -> 10 sec
+! WoodHoe         = 200    # -> 10 sec
+! WoodSword       = 200    # -> 10 sec
+
