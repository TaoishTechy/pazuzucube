--- conflicted
+++ resolved
@@ -2922,11 +2922,7 @@
 				StringToDamageType = {Params = "string", Return = "{{Globals#DamageType|DamageType}}", Notes = "Converts a string representation to a {{Globals#DamageType|DamageType}} enumerated value."},
 				StringToDimension = {Params = "string", Return = "{{Globals#WorldDimension|Dimension}}", Notes = "Converts a string representation to a {{Globals#WorldDimension|Dimension}} enumerated value"},
 				StringToItem = {Params = "string, {{cItem|cItem}}", Return = "bool", Notes = "Parses the given string and sets the item; returns true if successful"},
-<<<<<<< HEAD
-				StringToMobType = {Params = "string", Return = "{{Globals#MobType|MobType}}", Notes = "Converts a string representation to a {{Globals#MobType|MobType}} enumerated value"},
-=======
-				StringToMobType = {Params = "string", Return = "{{cMonster#MobType|MobType}}", Notes = "<b>DEPRECATED!</b> Please use cMonster:StringToMobType(). Converts a string representation to a {{cMonster#MobType|MobType}} enumerated value"},
->>>>>>> 36500f88
+				StringToMobType = {Params = "string", Return = "{{Globals#MobType|MobType}}", Notes = "<b>DEPRECATED!</b> Please use cMonster:StringToMobType(). Converts a string representation to a {{Globals#MobType|MobType}} enumerated value"},
 				StripColorCodes = {Params = "string", Return = "string", Notes = "Removes all control codes used by MC for colors and styles"},
 				TrimString = {Params = "string", Return = "string", Notes = "Trims whitespace at both ends of the string"},
 				md5 = {Params = "string", Return = "string", Notes = "converts a string to an md5 hash"},
